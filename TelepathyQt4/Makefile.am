# We need to build this directory before the Prototype subdirectory
SUBDIRS = . Prototype

tpqt4includedir=$(includedir)/telepathy-1.0/TelepathyQt4
tpqt4clientincludedir=$(tpqt4includedir)/Client
genincludedir=$(tpqt4includedir)/_gen

pkgconfigdir = ${libdir}/pkgconfig
pkgconfig_DATA = TelepathyQt4.pc

EXTRA_DIST = \
    account.xml \
    account-manager.xml \
    channel.xml \
    connection.xml \
    connection-manager.xml \
    dbus.xml \
    dbus-daemon.xml \
    dbus-introspectable.xml \
    dbus-peer.xml \
    dbus-properties.xml \
    media-session-handler.xml \
    media-stream-handler.xml \
    properties.xml \
    stable-interfaces.xml

lib_LTLIBRARIES = libtelepathy-qt4.la

# The quoting here is unnecessary but harmless, and has the useful side-effect
# that vim quickfix mode (:make) doesn't interpret the libtool --mode=link
# command as an error message in a bizarrely named file
libtelepathy_qt4_la_LDFLAGS = \
    -version-info "$(LT_CURRENT)":"$(LT_REVISION)":"$(LT_AGE)" -static
libtelepathy_qt4_la_LIBADD = $(ALL_LIBS)
libtelepathy_qt4_la_DEPENDENCIES = Makefile.am

libtelepathy_qt4_la_SOURCES = \
<<<<<<< HEAD
    cli-account.cpp \
    cli-account-manager.cpp \
    cli-channel.cpp \
    cli-connection.cpp \
    cli-connection-manager.cpp \
    cli-dbus.cpp \
    cli-dbus-proxy.cpp \
    cli-media-session-handler.cpp \
    cli-media-stream-handler.cpp \
    cli-optional-interface-factory.cpp \
    cli-pending-channel.cpp \
    cli-pending-handles.cpp \
    cli-pending-operation.cpp \
    cli-properties.cpp \
    cli-referenced-handles.cpp \
=======
    Client/account.cpp \
    Client/account-manager.cpp \
    Client/account-manager-internal.h \
    Client/channel.cpp \
    Client/connection.cpp \
    Client/connection-manager.cpp \
    Client/connection-manager-internal.h \
    Client/dbus.cpp \
    Client/dbus-proxy.cpp \
    Client/media-session-handler.cpp \
    Client/media-stream-handler.cpp \
    Client/optional-interface-factory.cpp \
    Client/pending-channel.cpp \
    Client/pending-operation.cpp \
    Client/pending-string-list.cpp \
    Client/properties.cpp \
>>>>>>> b9758f07
    debug.cpp \
    debug-internal.h \
    key-file.cpp \
    manager-file.cpp \
    types.cpp \
    header-compile-test.cpp

nodist_libtelepathy_qt4_la_SOURCES = \
    _gen/cli-account-body.hpp \
    _gen/cli-account.moc.hpp \
    _gen/cli-account-manager-body.hpp \
    _gen/cli-account-manager.moc.hpp \
    _gen/cli-channel-body.hpp \
    _gen/cli-channel.moc.hpp \
    _gen/cli-connection-body.hpp \
    _gen/cli-connection.moc.hpp \
    _gen/cli-connection-manager-body.hpp \
    _gen/cli-connection-manager.moc.hpp \
    _gen/cli-dbus-body.hpp \
    _gen/cli-dbus.moc.hpp \
    _gen/cli-media-session-handler-body.hpp \
    _gen/cli-media-session-handler.moc.hpp \
    _gen/cli-media-stream-handler-body.hpp \
    _gen/cli-media-stream-handler.moc.hpp \
    _gen/cli-properties-body.hpp \
    _gen/cli-properties.moc.hpp \
    _gen/types-body.hpp \
<<<<<<< HEAD
    cli-channel.moc.hpp \
    cli-connection.moc.hpp \
    cli-connection-manager.moc.hpp \
    cli-dbus-proxy.moc.hpp \
    cli-pending-channel.moc.hpp \
    cli-pending-handles.moc.hpp \
    cli-pending-operation.moc.hpp \
    cli-simple-pending-operations.moc.hpp
=======
    Client/_gen/account-manager.moc.hpp \
    Client/_gen/account-manager-internal.moc.hpp \
    Client/_gen/channel.moc.hpp \
    Client/_gen/connection.moc.hpp \
    Client/_gen/connection-manager.moc.hpp \
    Client/_gen/connection-manager-internal.moc.hpp \
    Client/_gen/dbus-proxy.moc.hpp \
    Client/_gen/pending-channel.moc.hpp \
    Client/_gen/pending-operation.moc.hpp \
    Client/_gen/pending-string-list.moc.hpp \
    Client/_gen/simple-pending-operations.moc.hpp
>>>>>>> b9758f07

tpqt4include_HEADERS = \
    Constants \
    Debug \
    KeyFile \
    ManagerFile \
    Types \
<<<<<<< HEAD
    cli-account.h \
    cli-account-manager.h \
    cli-channel.h \
    cli-connection.h \
    cli-connection-manager.h \
    cli-dbus.h \
    cli-dbus-proxy.h \
    cli-media-session-handler.h \
    cli-media-stream-handler.h \
    cli-optional-interface-factory.h \
    cli-pending-channel.h \
    cli-pending-handles.h \
    cli-pending-operation.h \
    cli-properties.h \
    cli-referenced-handles.h \
    cli-simple-pending-operations.h \
=======
>>>>>>> b9758f07
    constants.h \
    debug.h \
    key-file.h \
    manager-file.h \
    types.h

tpqt4clientinclude_HEADERS = \
    Client/Account \
    Client/AccountManager \
    Client/Channel \
    Client/Connection \
    Client/ConnectionManager \
    Client/DBus \
    Client/DBusProxy \
    Client/MediaSessionHandler \
    Client/MediaStreamHandler \
    Client/OptionalInterfaceFactory \
    Client/PendingChannel \
    Client/PendingFailure \
    Client/PendingOperation \
    Client/PendingSuccess \
    Client/PendingStringList \
    Client/PendingVoidMethodCall \
    Client/Properties \
<<<<<<< HEAD
    Client/ReferencedHandles \
    Client/ReferencedHandlesIterator
=======
    Client/StatelessDBusProxy \
    Client/StatefulDBusProxy \
    Client/AccountInterface \
    Client/AccountManagerInterface \
    Client/ChannelInterface \
    Client/ChannelInterfaceCallStateInterface \
    Client/ChannelInterfaceChatStateInterface \
    Client/ChannelInterfaceDTMFInterface \
    Client/ChannelInterfaceGroupInterface \
    Client/ChannelInterfaceHoldInterface \
    Client/ChannelInterfaceMediaSignallingInterface \
    Client/ChannelInterfacePasswordInterface \
    Client/ChannelTypeContactListInterface \
    Client/ChannelTypeRoomListInterface \
    Client/ChannelTypeStreamedMediaInterface \
    Client/ChannelTypeTextInterface \
    Client/ChannelTypeTubesInterface \
    Client/ConnectionInterface \
    Client/ConnectionInterfaceAliasingInterface \
    Client/ConnectionInterfaceAvatarsInterface \
    Client/ConnectionInterfaceCapabilitiesInterface \
    Client/ConnectionInterfaceContactsInterface \
    Client/ConnectionInterfacePresenceInterface \
    Client/ConnectionInterfaceRequestsInterface \
    Client/ConnectionInterfaceSimplePresenceInterface \
    Client/ConnectionManagerInterface \
    Client/DBusDaemonInterface \
    Client/IntrospectableInterface \
    Client/MediaSessionHandlerInterface \
    Client/MediaStreamHandlerInterface \
    Client/PeerInterface \
    Client/PropertiesInterface \
    Client/PropertiesInterfaceInterface \
    Client/account.h \
    Client/account-manager.h \
    Client/channel.h \
    Client/connection.h \
    Client/connection-manager.h \
    Client/dbus.h \
    Client/dbus-proxy.h \
    Client/media-session-handler.h \
    Client/media-stream-handler.h \
    Client/optional-interface-factory.h \
    Client/pending-channel.h \
    Client/pending-operation.h \
    Client/pending-string-list.h \
    Client/properties.h \
    Client/simple-pending-operations.h
>>>>>>> b9758f07

nodist_geninclude_HEADERS = \
    _gen/cli-account.h \
    _gen/cli-account-manager.h \
    _gen/cli-channel.h \
    _gen/cli-connection.h \
    _gen/cli-connection-manager.h \
    _gen/cli-dbus.h \
    _gen/cli-media-session-handler.h \
    _gen/cli-media-stream-handler.h \
    _gen/cli-properties.h \
    _gen/constants.h \
    _gen/types.h

BUILT_SOURCES = \
    $(nodist_libtelepathy_qt4_la_SOURCES) \
    $(nodist_geninclude_HEADERS) \
    _gen/stable-spec.xml \
    _gen/spec-stamp \
    _gen/stable-stamp

CLEANFILES = \
    $(BUILT_SOURCES)

distclean-local:
	rm -rf _gen

include $(top_srcdir)/tools/check-coding-style.mk
check-local: check-coding-style

AM_CXXFLAGS = \
    $(ERROR_CXXFLAGS) \
    @QTCORE_CFLAGS@ \
    @QTDBUS_CFLAGS@ \
    -I$(top_builddir) \
    -I$(top_srcdir)

ALL_LIBS = \
    @QTCORE_LIBS@ \
    @QTDBUS_LIBS@

# Generated stuff

# Bootstrapping

_gen/spec-stamp: $(wildcard $(top_srcdir)/spec/*.xml)
	$(mkdir_p) _gen
	touch $@

_gen/stable-stamp: $(wildcard *.xml) _gen/spec-stamp
	touch $@

_gen/stable-spec.xml: $(srcdir)/stable-interfaces.xml _gen/stable-stamp \
	$(top_srcdir)/tools/xincludator.py \
	Makefile.am
	$(PYTHON) $(top_srcdir)/tools/xincludator.py \
		$< > $@

# Things generated from the whole spec at once

_gen/constants.h: _gen/stable-spec.xml \
		$(top_srcdir)/tools/qt4-constants-gen.py \
		Makefile.am
	$(PYTHON) $(top_srcdir)/tools/qt4-constants-gen.py \
		--namespace='Telepathy' \
		--str-constant-prefix='TELEPATHY_' \
		--must-define='IN_TELEPATHY_QT4_HEADER' \
		--specxml=$< \
		> $@.tmp && mv $@.tmp $@

_gen/types.h _gen/types-body.hpp: _gen/stable-spec.xml \
		$(top_srcdir)/tools/qt4-types-gen.py \
		Makefile.am
	$(PYTHON) $(top_srcdir)/tools/qt4-types-gen.py \
		--namespace='Telepathy' \
		--declfile='_gen/types.h' \
		--implfile='_gen/types-body.hpp' \
		--realinclude='TelepathyQt4/types.h' \
		--prettyinclude='TelepathyQt4/Types' \
		--must-define='IN_TELEPATHY_QT4_HEADER' \
		--specxml=$<

# Things generated per interface group

_gen/spec-%.xml: %.xml $(top_srcdir)/tools/xincludator.py _gen/spec-stamp
	$(PYTHON) $(top_srcdir)/tools/xincludator.py \
		$< > $@

_gen/cli-%.h _gen/cli-%-body.hpp: _gen/spec-%.xml \
		_gen/stable-spec.xml \
		$(top_srcdir)/tools/qt4-client-gen.py \
		Makefile.am
	set -e; \
	namespace='Telepathy::Client'; \
	group= ; \
	prettyinclude= ; \
	mainiface= ; \
	case $* in \
		channel) \
			group='clientchannel'; \
			prettyinclude='Channel'; \
			mainiface='--mainiface=Telepathy::Client::ChannelInterface';; \
		account) \
			group='clientaccount'; \
			prettyinclude='AccountManager'; \
			mainiface='--mainiface=Telepathy::Client::AccountInterface';; \
		account-manager) \
			group='clientam'; \
			prettyinclude='AccountManager'; \
			mainiface='--mainiface=Telepathy::Client::AccountManagerInterface';; \
		connection) \
			group='clientconn'; \
			prettyinclude='Connection'; \
			mainiface='--mainiface=Telepathy::Client::ConnectionInterface';; \
		connection-manager) \
			group='clientcm'; \
			prettyinclude='ConnectionManager'; \
			mainiface='--mainiface=Telepathy::Client::ConnectionManagerInterface';; \
		dbus) \
			group='clientdbus'; \
			namespace='Telepathy::Client::DBus'; \
			prettyinclude='DBus';; \
		media-session-handler) \
			group='clientmsesh'; \
			prettyinclude='MediaSessionHandler'; \
			mainiface='--mainiface=Telepathy::Client::MediaSessionHandlerInterface';; \
		media-stream-handler) \
			group='clientmstrh'; \
			prettyinclude='MediaStreamHandler'; \
			mainiface='--mainiface=Telepathy::Client::MediaStreamHandlerInterface';; \
		properties) \
			group='clientprops'; \
			prettyinclude='Properties';; \
	esac; \
	$(PYTHON) $(top_srcdir)/tools/qt4-client-gen.py \
		--group=$$group \
		--namespace=$$namespace \
		--typesnamespace='Telepathy' \
		--headerfile=_gen/cli-$*.h \
		--implfile=_gen/cli-$*-body.hpp \
		--realinclude='TelepathyQt4/Client/$*.h' \
		--prettyinclude='TelepathyQt4/Client/'$$prettyinclude \
		--specxml=_gen/stable-spec.xml \
		--ifacexml=$< \
		--extraincludes='<TelepathyQt4/Types>' \
		--must-define='IN_TELEPATHY_QT4_HEADER' \
		$$mainiface

Client/_gen/%.moc.hpp: $(srcdir)/Client/%.h _gen/constants.h _gen/types.h
	$(mkdir_p) Client/_gen
	$(MOC) @QTCORE_CFLAGS@ @QTDBUS_CFLAGS@ -I$(top_builddir) -I$(top_srcdir) -i $< -o $@

_gen/%.moc.hpp: _gen/%.h _gen/constants.h _gen/types.h
	$(MOC) @QTCORE_CFLAGS@ @QTDBUS_CFLAGS@ -I$(top_builddir) -I$(top_srcdir) -i $< -o $@<|MERGE_RESOLUTION|>--- conflicted
+++ resolved
@@ -35,23 +35,6 @@
 libtelepathy_qt4_la_DEPENDENCIES = Makefile.am
 
 libtelepathy_qt4_la_SOURCES = \
-<<<<<<< HEAD
-    cli-account.cpp \
-    cli-account-manager.cpp \
-    cli-channel.cpp \
-    cli-connection.cpp \
-    cli-connection-manager.cpp \
-    cli-dbus.cpp \
-    cli-dbus-proxy.cpp \
-    cli-media-session-handler.cpp \
-    cli-media-stream-handler.cpp \
-    cli-optional-interface-factory.cpp \
-    cli-pending-channel.cpp \
-    cli-pending-handles.cpp \
-    cli-pending-operation.cpp \
-    cli-properties.cpp \
-    cli-referenced-handles.cpp \
-=======
     Client/account.cpp \
     Client/account-manager.cpp \
     Client/account-manager-internal.h \
@@ -65,10 +48,11 @@
     Client/media-stream-handler.cpp \
     Client/optional-interface-factory.cpp \
     Client/pending-channel.cpp \
+    Client/pending-handles.cpp \
     Client/pending-operation.cpp \
     Client/pending-string-list.cpp \
     Client/properties.cpp \
->>>>>>> b9758f07
+    Client/referenced-handles.cpp \
     debug.cpp \
     debug-internal.h \
     key-file.cpp \
@@ -96,16 +80,6 @@
     _gen/cli-properties-body.hpp \
     _gen/cli-properties.moc.hpp \
     _gen/types-body.hpp \
-<<<<<<< HEAD
-    cli-channel.moc.hpp \
-    cli-connection.moc.hpp \
-    cli-connection-manager.moc.hpp \
-    cli-dbus-proxy.moc.hpp \
-    cli-pending-channel.moc.hpp \
-    cli-pending-handles.moc.hpp \
-    cli-pending-operation.moc.hpp \
-    cli-simple-pending-operations.moc.hpp
-=======
     Client/_gen/account-manager.moc.hpp \
     Client/_gen/account-manager-internal.moc.hpp \
     Client/_gen/channel.moc.hpp \
@@ -114,10 +88,10 @@
     Client/_gen/connection-manager-internal.moc.hpp \
     Client/_gen/dbus-proxy.moc.hpp \
     Client/_gen/pending-channel.moc.hpp \
+    Client/_gen/pending-handles.moc.hpp \
     Client/_gen/pending-operation.moc.hpp \
     Client/_gen/pending-string-list.moc.hpp \
     Client/_gen/simple-pending-operations.moc.hpp
->>>>>>> b9758f07
 
 tpqt4include_HEADERS = \
     Constants \
@@ -125,25 +99,6 @@
     KeyFile \
     ManagerFile \
     Types \
-<<<<<<< HEAD
-    cli-account.h \
-    cli-account-manager.h \
-    cli-channel.h \
-    cli-connection.h \
-    cli-connection-manager.h \
-    cli-dbus.h \
-    cli-dbus-proxy.h \
-    cli-media-session-handler.h \
-    cli-media-stream-handler.h \
-    cli-optional-interface-factory.h \
-    cli-pending-channel.h \
-    cli-pending-handles.h \
-    cli-pending-operation.h \
-    cli-properties.h \
-    cli-referenced-handles.h \
-    cli-simple-pending-operations.h \
-=======
->>>>>>> b9758f07
     constants.h \
     debug.h \
     key-file.h \
@@ -168,10 +123,8 @@
     Client/PendingStringList \
     Client/PendingVoidMethodCall \
     Client/Properties \
-<<<<<<< HEAD
     Client/ReferencedHandles \
-    Client/ReferencedHandlesIterator
-=======
+    Client/ReferencedHandlesIterator \
     Client/StatelessDBusProxy \
     Client/StatefulDBusProxy \
     Client/AccountInterface \
@@ -216,11 +169,12 @@
     Client/media-stream-handler.h \
     Client/optional-interface-factory.h \
     Client/pending-channel.h \
+    Client/pending-handles.h \
     Client/pending-operation.h \
     Client/pending-string-list.h \
     Client/properties.h \
+    Client/referenced-handles.h \
     Client/simple-pending-operations.h
->>>>>>> b9758f07
 
 nodist_geninclude_HEADERS = \
     _gen/cli-account.h \
