--- conflicted
+++ resolved
@@ -176,11 +176,8 @@
     Client/PendingStringList \
     Client/PendingVoidMethodCall \
     Client/Properties \
-<<<<<<< HEAD
     Client/ReadinessHelper \
-=======
     Client/ReceivedMessage \
->>>>>>> c8663ba5
     Client/ReferencedHandles \
     Client/ReferencedHandlesIterator \
     Client/RoomList \
