# We need to build this directory before the Prototype subdirectory
SUBDIRS = . Prototype

tpqt4includedir=$(includedir)/telepathy-1.0/TelepathyQt4
tpqt4clientincludedir=$(tpqt4includedir)/Client
genincludedir=$(tpqt4includedir)/_gen

pkgconfigdir = ${libdir}/pkgconfig
pkgconfig_DATA = TelepathyQt4.pc

EXTRA_DIST = \
    account.xml \
    account-manager.xml \
    channel.xml \
    connection.xml \
    connection-manager.xml \
    dbus.xml \
    dbus-daemon.xml \
    dbus-introspectable.xml \
    dbus-peer.xml \
    dbus-properties.xml \
    media-session-handler.xml \
    media-stream-handler.xml \
    properties.xml \
    stable-interfaces.xml

lib_LTLIBRARIES = libtelepathy-qt4.la

# The quoting here is unnecessary but harmless, and has the useful side-effect
# that vim quickfix mode (:make) doesn't interpret the libtool --mode=link
# command as an error message in a bizarrely named file
libtelepathy_qt4_la_LDFLAGS = \
    -version-info "$(LT_CURRENT)":"$(LT_REVISION)":"$(LT_AGE)" -static
libtelepathy_qt4_la_LIBADD = $(ALL_LIBS)
libtelepathy_qt4_la_DEPENDENCIES = Makefile.am

libtelepathy_qt4_la_SOURCES = \
    Client/account.cpp \
    Client/account-manager.cpp \
    Client/channel.cpp \
    Client/connection.cpp \
    Client/connection-manager.cpp \
    Client/connection-manager-internal.h \
    Client/dbus.cpp \
    Client/dbus-proxy.cpp \
    Client/media-session-handler.cpp \
    Client/media-stream-handler.cpp \
    Client/optional-interface-factory.cpp \
    Client/pending-account.cpp \
    Client/pending-channel.cpp \
    Client/pending-connection.cpp \
    Client/pending-operation.cpp \
    Client/pending-string-list.cpp \
    Client/properties.cpp \
    debug.cpp \
    debug-internal.h \
    key-file.cpp \
    manager-file.cpp \
    types.cpp \
    header-compile-test.cpp

nodist_libtelepathy_qt4_la_SOURCES = \
    _gen/cli-account-body.hpp \
    _gen/cli-account.moc.hpp \
    _gen/cli-account-manager-body.hpp \
    _gen/cli-account-manager.moc.hpp \
    _gen/cli-channel-body.hpp \
    _gen/cli-channel.moc.hpp \
    _gen/cli-connection-body.hpp \
    _gen/cli-connection.moc.hpp \
    _gen/cli-connection-manager-body.hpp \
    _gen/cli-connection-manager.moc.hpp \
    _gen/cli-dbus-body.hpp \
    _gen/cli-dbus.moc.hpp \
    _gen/cli-media-session-handler-body.hpp \
    _gen/cli-media-session-handler.moc.hpp \
    _gen/cli-media-stream-handler-body.hpp \
    _gen/cli-media-stream-handler.moc.hpp \
    _gen/cli-properties-body.hpp \
    _gen/cli-properties.moc.hpp \
    _gen/types-body.hpp \
    Client/_gen/account.moc.hpp \
    Client/_gen/account-manager.moc.hpp \
    Client/_gen/channel.moc.hpp \
    Client/_gen/connection.moc.hpp \
    Client/_gen/connection-manager.moc.hpp \
    Client/_gen/connection-manager-internal.moc.hpp \
    Client/_gen/dbus-proxy.moc.hpp \
<<<<<<< HEAD
    Client/_gen/pending-account.moc.hpp \
=======
    Client/_gen/pending-connection.moc.hpp \
>>>>>>> f9055104
    Client/_gen/pending-channel.moc.hpp \
    Client/_gen/pending-operation.moc.hpp \
    Client/_gen/pending-string-list.moc.hpp \
    Client/_gen/simple-pending-operations.moc.hpp

tpqt4include_HEADERS = \
    Constants \
    Debug \
    KeyFile \
    ManagerFile \
    Types \
    constants.h \
    debug.h \
    key-file.h \
    manager-file.h \
    types.h

tpqt4clientinclude_HEADERS = \
    Client/Account \
    Client/AccountManager \
    Client/Channel \
    Client/Connection \
    Client/ConnectionManager \
    Client/DBus \
    Client/DBusProxy \
    Client/MediaSessionHandler \
    Client/MediaStreamHandler \
    Client/OptionalInterfaceFactory \
    Client/PendingAccount \
    Client/PendingChannel \
    Client/PendingConnection \
    Client/PendingFailure \
    Client/PendingOperation \
    Client/PendingSuccess \
    Client/PendingStringList \
    Client/PendingVoidMethodCall \
    Client/Properties \
    Client/StatelessDBusProxy \
    Client/StatefulDBusProxy \
    Client/AccountInterface \
    Client/AccountManagerInterface \
    Client/ChannelInterface \
    Client/ChannelInterfaceCallStateInterface \
    Client/ChannelInterfaceChatStateInterface \
    Client/ChannelInterfaceDTMFInterface \
    Client/ChannelInterfaceGroupInterface \
    Client/ChannelInterfaceHoldInterface \
    Client/ChannelInterfaceMediaSignallingInterface \
    Client/ChannelInterfacePasswordInterface \
    Client/ChannelTypeContactListInterface \
    Client/ChannelTypeRoomListInterface \
    Client/ChannelTypeStreamedMediaInterface \
    Client/ChannelTypeTextInterface \
    Client/ChannelTypeTubesInterface \
    Client/ConnectionInterface \
    Client/ConnectionInterfaceAliasingInterface \
    Client/ConnectionInterfaceAvatarsInterface \
    Client/ConnectionInterfaceCapabilitiesInterface \
    Client/ConnectionInterfaceContactsInterface \
    Client/ConnectionInterfacePresenceInterface \
    Client/ConnectionInterfaceRequestsInterface \
    Client/ConnectionInterfaceSimplePresenceInterface \
    Client/ConnectionManagerInterface \
    Client/DBusDaemonInterface \
    Client/IntrospectableInterface \
    Client/MediaSessionHandlerInterface \
    Client/MediaStreamHandlerInterface \
    Client/PeerInterface \
    Client/PropertiesInterface \
    Client/PropertiesInterfaceInterface \
    Client/account.h \
    Client/account-manager.h \
    Client/channel.h \
    Client/connection.h \
    Client/connection-manager.h \
    Client/dbus.h \
    Client/dbus-proxy.h \
    Client/media-session-handler.h \
    Client/media-stream-handler.h \
    Client/optional-interface-factory.h \
    Client/pending-account.h \
    Client/pending-channel.h \
    Client/pending-connection.h \
    Client/pending-operation.h \
    Client/pending-string-list.h \
    Client/properties.h \
    Client/simple-pending-operations.h

nodist_geninclude_HEADERS = \
    _gen/cli-account.h \
    _gen/cli-account-manager.h \
    _gen/cli-channel.h \
    _gen/cli-connection.h \
    _gen/cli-connection-manager.h \
    _gen/cli-dbus.h \
    _gen/cli-media-session-handler.h \
    _gen/cli-media-stream-handler.h \
    _gen/cli-properties.h \
    _gen/constants.h \
    _gen/types.h

BUILT_SOURCES = \
    $(nodist_libtelepathy_qt4_la_SOURCES) \
    $(nodist_geninclude_HEADERS) \
    _gen/stable-spec.xml \
    _gen/spec-stamp \
    _gen/stable-stamp

CLEANFILES = \
    $(BUILT_SOURCES)

distclean-local:
	rm -rf _gen

include $(top_srcdir)/tools/check-coding-style.mk
check-local: check-coding-style

AM_CXXFLAGS = \
    $(ERROR_CXXFLAGS) \
    @QTCORE_CFLAGS@ \
    @QTDBUS_CFLAGS@ \
    -I$(top_builddir) \
    -I$(top_srcdir)

ALL_LIBS = \
    @QTCORE_LIBS@ \
    @QTDBUS_LIBS@

# Generated stuff

# Bootstrapping

_gen/spec-stamp: $(wildcard $(top_srcdir)/spec/*.xml)
	$(mkdir_p) _gen
	touch $@

_gen/stable-stamp: $(wildcard *.xml) _gen/spec-stamp
	touch $@

_gen/stable-spec.xml: $(srcdir)/stable-interfaces.xml _gen/stable-stamp \
	$(top_srcdir)/tools/xincludator.py \
	Makefile.am
	$(PYTHON) $(top_srcdir)/tools/xincludator.py \
		$< > $@

# Things generated from the whole spec at once

_gen/constants.h: _gen/stable-spec.xml \
		$(top_srcdir)/tools/qt4-constants-gen.py \
		Makefile.am
	$(PYTHON) $(top_srcdir)/tools/qt4-constants-gen.py \
		--namespace='Telepathy' \
		--str-constant-prefix='TELEPATHY_' \
		--must-define='IN_TELEPATHY_QT4_HEADER' \
		--specxml=$< \
		> $@.tmp && mv $@.tmp $@

_gen/types.h _gen/types-body.hpp: _gen/stable-spec.xml \
		$(top_srcdir)/tools/qt4-types-gen.py \
		Makefile.am
	$(PYTHON) $(top_srcdir)/tools/qt4-types-gen.py \
		--namespace='Telepathy' \
		--declfile='_gen/types.h' \
		--implfile='_gen/types-body.hpp' \
		--realinclude='TelepathyQt4/types.h' \
		--prettyinclude='TelepathyQt4/Types' \
		--must-define='IN_TELEPATHY_QT4_HEADER' \
		--specxml=$<

# Things generated per interface group

_gen/spec-%.xml: %.xml $(top_srcdir)/tools/xincludator.py _gen/spec-stamp
	$(PYTHON) $(top_srcdir)/tools/xincludator.py \
		$< > $@

_gen/cli-%.h _gen/cli-%-body.hpp: _gen/spec-%.xml \
		_gen/stable-spec.xml \
		$(top_srcdir)/tools/qt4-client-gen.py \
		Makefile.am
	set -e; \
	namespace='Telepathy::Client'; \
	group= ; \
	prettyinclude= ; \
	mainiface= ; \
	case $* in \
		channel) \
			group='clientchannel'; \
			prettyinclude='Channel'; \
			mainiface='--mainiface=Telepathy::Client::ChannelInterface';; \
		account) \
			group='clientaccount'; \
			prettyinclude='AccountManager'; \
			mainiface='--mainiface=Telepathy::Client::AccountInterface';; \
		account-manager) \
			group='clientam'; \
			prettyinclude='AccountManager'; \
			mainiface='--mainiface=Telepathy::Client::AccountManagerInterface';; \
		connection) \
			group='clientconn'; \
			prettyinclude='Connection'; \
			mainiface='--mainiface=Telepathy::Client::ConnectionInterface';; \
		connection-manager) \
			group='clientcm'; \
			prettyinclude='ConnectionManager'; \
			mainiface='--mainiface=Telepathy::Client::ConnectionManagerInterface';; \
		dbus) \
			group='clientdbus'; \
			namespace='Telepathy::Client::DBus'; \
			prettyinclude='DBus';; \
		media-session-handler) \
			group='clientmsesh'; \
			prettyinclude='MediaSessionHandler'; \
			mainiface='--mainiface=Telepathy::Client::MediaSessionHandlerInterface';; \
		media-stream-handler) \
			group='clientmstrh'; \
			prettyinclude='MediaStreamHandler'; \
			mainiface='--mainiface=Telepathy::Client::MediaStreamHandlerInterface';; \
		properties) \
			group='clientprops'; \
			prettyinclude='Properties';; \
	esac; \
	$(PYTHON) $(top_srcdir)/tools/qt4-client-gen.py \
		--group=$$group \
		--namespace=$$namespace \
		--typesnamespace='Telepathy' \
		--headerfile=_gen/cli-$*.h \
		--implfile=_gen/cli-$*-body.hpp \
		--realinclude='TelepathyQt4/Client/$*.h' \
		--prettyinclude='TelepathyQt4/Client/'$$prettyinclude \
		--specxml=_gen/stable-spec.xml \
		--ifacexml=$< \
		--extraincludes='<TelepathyQt4/Types>' \
		--must-define='IN_TELEPATHY_QT4_HEADER' \
		$$mainiface

Client/_gen/%.moc.hpp: $(srcdir)/Client/%.h _gen/constants.h _gen/types.h
	$(mkdir_p) Client/_gen
	$(MOC) @QTCORE_CFLAGS@ @QTDBUS_CFLAGS@ -I$(top_builddir) -I$(top_srcdir) -i $< -o $@

_gen/%.moc.hpp: _gen/%.h _gen/constants.h _gen/types.h
	$(MOC) @QTCORE_CFLAGS@ @QTDBUS_CFLAGS@ -I$(top_builddir) -I$(top_srcdir) -i $< -o $@<|MERGE_RESOLUTION|>--- conflicted
+++ resolved
@@ -86,11 +86,8 @@
     Client/_gen/connection-manager.moc.hpp \
     Client/_gen/connection-manager-internal.moc.hpp \
     Client/_gen/dbus-proxy.moc.hpp \
-<<<<<<< HEAD
     Client/_gen/pending-account.moc.hpp \
-=======
     Client/_gen/pending-connection.moc.hpp \
->>>>>>> f9055104
     Client/_gen/pending-channel.moc.hpp \
     Client/_gen/pending-operation.moc.hpp \
     Client/_gen/pending-string-list.moc.hpp \
