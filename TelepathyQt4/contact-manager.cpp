/*
 * This file is part of TelepathyQt4
 *
 * Copyright (C) 2008-2010 Collabora Ltd. <http://www.collabora.co.uk/>
 * Copyright (C) 2008-2010 Nokia Corporation
 *
 * This library is free software; you can redistribute it and/or
 * modify it under the terms of the GNU Lesser General Public
 * License as published by the Free Software Foundation; either
 * version 2.1 of the License, or (at your option) any later version.
 *
 * This library is distributed in the hope that it will be useful,
 * but WITHOUT ANY WARRANTY; without even the implied warranty of
 * MERCHANTABILITY or FITNESS FOR A PARTICULAR PURPOSE.  See the GNU
 * Lesser General Public License for more details.
 *
 * You should have received a copy of the GNU Lesser General Public
 * License along with this library; if not, write to the Free Software
 * Foundation, Inc., 51 Franklin St, Fifth Floor, Boston, MA  02110-1301  USA
 */

#include <TelepathyQt4/ContactManager>
#include "TelepathyQt4/contact-manager-internal.h"

#include "TelepathyQt4/_gen/contact-manager.moc.hpp"
#include "TelepathyQt4/_gen/contact-manager-internal.moc.hpp"

#include "TelepathyQt4/debug-internal.h"

#include <TelepathyQt4/AvatarData>
#include <TelepathyQt4/Connection>
#include <TelepathyQt4/ConnectionLowlevel>
#include <TelepathyQt4/ContactFactory>
#include <TelepathyQt4/PendingChannel>
#include <TelepathyQt4/PendingContactAttributes>
#include <TelepathyQt4/PendingContacts>
#include <TelepathyQt4/PendingFailure>
#include <TelepathyQt4/PendingHandles>
#include <TelepathyQt4/ReferencedHandles>
#include <TelepathyQt4/Utils>

#include <QMap>
#include <QWeakPointer>

namespace Tp
{

/**
 * \class ContactManager
 * \ingroup clientconn
 * \headerfile TelepathyQt4/contact-manager.h <TelepathyQt4/ContactManager>
 *
 * \brief The ContactManager class is responsible for managing contacts.
 */

struct TELEPATHY_QT4_NO_EXPORT ContactManager::Private
{
    Private(ContactManager *parent, Connection *connection);

    void ensureTracking(const Feature &feature);

    // roster specific methods
    void processContactListChanges();
    void processContactListUpdates();
    void processContactListGroupsUpdates();
    void processContactListGroupsCreated();
    void processContactListGroupRenamed();
    void processContactListGroupsRemoved();
    void processFinishedModify();

    PendingOperation *queuedFinishVoid(const QDBusPendingCall &call);

    Contacts allKnownContactsFallback() const;
    void computeKnownContactsChangesFallback(const Contacts &added,
            const Contacts &pendingAdded, const Contacts &remotePendingAdded,
            const Contacts &removed, const Channel::GroupMemberChangeDetails &details);
    void updateContactsBlockState();
    void updateContactsPresenceStateFallback();
    PendingOperation *requestPresenceSubscriptionFallback(
            const QList<ContactPtr> &contacts, const QString &message);
    PendingOperation *removePresenceSubscriptionFallback(
            const QList<ContactPtr> &contacts, const QString &message);
    PendingOperation *authorizePresencePublicationFallback(
            const QList<ContactPtr> &contacts, const QString &message);
    PendingOperation *removePresencePublicationFallback(
            const QList<ContactPtr> &contacts, const QString &message);
    PendingOperation *removeContactsFallback(
            const QList<ContactPtr> &contacts, const QString &message);

    // roster group specific methods
    QString addContactListGroupChannelFallback(const ChannelPtr &contactListGroupChannel);
    PendingOperation *addGroupFallback(const QString &group);
    PendingOperation *removeGroupFallback(const QString &group);
    PendingOperation *addContactsToGroupFallback(const QString &group,
            const QList<ContactPtr> &contacts);
    PendingOperation *removeContactsFromGroupFallback(const QString &group,
            const QList<ContactPtr> &contacts);

    // avatar specific methods
    bool buildAvatarFileName(QString token, bool createDir,
        QString &avatarFileName, QString &mimeTypeFileName);

    struct ContactListUpdateInfo;
    struct ContactListGroupsUpdateInfo;
    struct ContactListGroupRenamedInfo;

    ContactManager *parent;
    QWeakPointer<Connection> connection;

    QMap<uint, QWeakPointer<Contact> > contacts;

    QMap<Feature, bool> tracking;
    Features supportedFeatures;

    // roster
    bool fallbackContactList;
    Contacts cachedAllKnownContacts;

    // new roster API
    bool canChangeContactList;
    bool gotContactListInitialContacts;
    bool contactListRequestUsesMessage;
    QSet<QString> allKnownGroups;
    bool contactListGroupPropertiesReceived;
    QQueue<void (Private::*)()> contactListChangesQueue;
    QQueue<ContactListUpdateInfo> contactListUpdatesQueue;
    QQueue<ContactListGroupsUpdateInfo> contactListGroupsUpdatesQueue;
    QQueue<QStringList> contactListGroupsCreatedQueue;
    QQueue<ContactListGroupRenamedInfo> contactListGroupRenamedQueue;
    QQueue<QStringList> contactListGroupsRemovedQueue;
    bool processingContactListChanges;

    QMap<Tp::PendingOperation * /* actual */, Tp::RosterModifyFinishOp *> returnedModifyOps;
    QQueue<RosterModifyFinishOp *> modifyFinishQueue;

    // old roster API
    QMap<uint, ContactListChannel> contactListChannels;
    ChannelPtr subscribeChannel;
    ChannelPtr publishChannel;
    ChannelPtr storedChannel;
    ChannelPtr denyChannel;
    QMap<QString, ChannelPtr> contactListGroupChannels;
    QList<ChannelPtr> removedContactListGroupChannels;

    // avatar
    UIntList requestAvatarsQueue;
    bool requestAvatarsIdle;
};

struct ContactManager::Private::ContactListUpdateInfo
{
    ContactListUpdateInfo(const ContactSubscriptionMap &changes, const UIntList &removals)
        : changes(changes),
          removals(removals)
    {
    }

    ContactSubscriptionMap changes;
    UIntList removals;
};

struct ContactManager::Private::ContactListGroupsUpdateInfo
{
    ContactListGroupsUpdateInfo(const UIntList &contacts,
            const QStringList &groupsAdded, const QStringList &groupsRemoved)
        : contacts(contacts),
          groupsAdded(groupsAdded),
          groupsRemoved(groupsRemoved)
    {
    }

    UIntList contacts;
    QStringList groupsAdded;
    QStringList groupsRemoved;
};

struct ContactManager::Private::ContactListGroupRenamedInfo
{
    ContactListGroupRenamedInfo(const QString &oldName, const QString &newName)
        : oldName(oldName),
          newName(newName)
    {
    }

    QString oldName;
    QString newName;
};

ContactManager::Private::Private(ContactManager *parent, Connection *connection)
    : parent(parent),
      connection(connection),
      fallbackContactList(false),
      canChangeContactList(false),
      gotContactListInitialContacts(false),
      contactListRequestUsesMessage(false),
      contactListGroupPropertiesReceived(false),
      processingContactListChanges(false),
      requestAvatarsIdle(false)
{
}

void ContactManager::Private::ensureTracking(const Feature &feature)
{
    if (tracking[feature]) {
        return;
    }

    ConnectionPtr conn(parent->connection());

    if (feature == Contact::FeatureAlias) {
        Client::ConnectionInterfaceAliasingInterface *aliasingInterface =
            conn->interface<Client::ConnectionInterfaceAliasingInterface>();

        parent->connect(
                aliasingInterface,
                SIGNAL(AliasesChanged(Tp::AliasPairList)),
                SLOT(onAliasesChanged(Tp::AliasPairList)));
    } else if (feature == Contact::FeatureAvatarData) {
        Client::ConnectionInterfaceAvatarsInterface *avatarsInterface =
            conn->interface<Client::ConnectionInterfaceAvatarsInterface>();

        parent->connect(
                avatarsInterface,
                SIGNAL(AvatarRetrieved(uint,QString,QByteArray,QString)),
                SLOT(onAvatarRetrieved(uint,QString,QByteArray,QString)));
    } else if (feature == Contact::FeatureAvatarToken) {
        Client::ConnectionInterfaceAvatarsInterface *avatarsInterface =
            conn->interface<Client::ConnectionInterfaceAvatarsInterface>();

        parent->connect(
                avatarsInterface,
                SIGNAL(AvatarUpdated(uint,QString)),
                SLOT(onAvatarUpdated(uint,QString)));
    } else if (feature == Contact::FeatureCapabilities) {
        Client::ConnectionInterfaceContactCapabilitiesInterface *contactCapabilitiesInterface =
            conn->interface<Client::ConnectionInterfaceContactCapabilitiesInterface>();

        parent->connect(
                contactCapabilitiesInterface,
                SIGNAL(ContactCapabilitiesChanged(Tp::ContactCapabilitiesMap)),
                SLOT(onCapabilitiesChanged(Tp::ContactCapabilitiesMap)));
    } else if (feature == Contact::FeatureInfo) {
        Client::ConnectionInterfaceContactInfoInterface *contactInfoInterface =
            conn->interface<Client::ConnectionInterfaceContactInfoInterface>();

        parent->connect(
                contactInfoInterface,
                SIGNAL(ContactInfoChanged(uint,Tp::ContactInfoFieldList)),
                SLOT(onContactInfoChanged(uint,Tp::ContactInfoFieldList)));
    } else if (feature == Contact::FeatureLocation) {
        Client::ConnectionInterfaceLocationInterface *locationInterface =
            conn->interface<Client::ConnectionInterfaceLocationInterface>();

        parent->connect(
                locationInterface,
                SIGNAL(LocationUpdated(uint,QVariantMap)),
                SLOT(onLocationUpdated(uint,QVariantMap)));
    } else if (feature == Contact::FeatureSimplePresence) {
        Client::ConnectionInterfaceSimplePresenceInterface *simplePresenceInterface =
            conn->interface<Client::ConnectionInterfaceSimplePresenceInterface>();

        parent->connect(
                simplePresenceInterface,
                SIGNAL(PresencesChanged(Tp::SimpleContactPresences)),
                SLOT(onPresencesChanged(Tp::SimpleContactPresences)));
    } else if (feature == Contact::FeatureRosterGroups) {
        // nothing to do here, but we don't want to warn
        ;
    } else {
        warning() << " Unknown feature" << feature
            << "when trying to figure out how to connect change notification!";
    }

    tracking[feature] = true;
}


void ContactManager::Private::processContactListChanges()
{
    if (processingContactListChanges || contactListChangesQueue.isEmpty() ||
        !gotContactListInitialContacts) {
        return;
    }

    processingContactListChanges = true;
    (this->*(contactListChangesQueue.dequeue()))();
}

void ContactManager::Private::processContactListUpdates()
{
    ContactListUpdateInfo info = contactListUpdatesQueue.head();

    // construct Contact objects for all contacts in added to the contact list
    UIntList contacts;
    ContactSubscriptionMap::const_iterator begin = info.changes.constBegin();
    ContactSubscriptionMap::const_iterator end = info.changes.constEnd();
    for (ContactSubscriptionMap::const_iterator i = begin; i != end; ++i) {
        uint bareHandle = i.key();
        contacts << bareHandle;
    }

    Features features;
    if (parent->connection()->isReady(Connection::FeatureRosterGroups)) {
        features << Contact::FeatureRosterGroups;
    }
    PendingContacts *pc = parent->contactsForHandles(contacts, features);
    parent->connect(pc,
            SIGNAL(finished(Tp::PendingOperation*)),
            SLOT(onContactListNewContactsConstructed(Tp::PendingOperation*)));
}

void ContactManager::Private::processContactListGroupsUpdates()
{
    ContactListGroupsUpdateInfo info = contactListGroupsUpdatesQueue.dequeue();

    foreach (const QString &group, info.groupsAdded) {
        Contacts contacts;
        foreach (uint bareHandle, info.contacts) {
            ContactPtr contact = parent->lookupContactByHandle(bareHandle);
            if (!contact) {
                warning() << "contact with handle" << bareHandle << "was added to a group but "
                    "never added to the contact list, ignoring";
                continue;
            }
            contacts << contact;
            contact->setAddedToGroup(group);
        }

        emit parent->groupMembersChanged(group, contacts,
                Contacts(), Channel::GroupMemberChangeDetails());
    }

    foreach (const QString &group, info.groupsRemoved) {
        Contacts contacts;
        foreach (uint bareHandle, info.contacts) {
            ContactPtr contact = parent->lookupContactByHandle(bareHandle);
            if (!contact) {
                warning() << "contact with handle" << bareHandle << "was removed from a group but "
                    "never added to the contact list, ignoring";
                continue;
            }
            contacts << contact;
            contact->setRemovedFromGroup(group);
        }

        emit parent->groupMembersChanged(group, Contacts(),
                contacts, Channel::GroupMemberChangeDetails());
    }

    processingContactListChanges = false;
    processContactListChanges();
}

void ContactManager::Private::processContactListGroupsCreated()
{
    QStringList names = contactListGroupsCreatedQueue.dequeue();
    foreach (const QString &name, names) {
        allKnownGroups.insert(name);
        emit parent->groupAdded(name);
    }

    processingContactListChanges = false;
    processContactListChanges();
}

void ContactManager::Private::processContactListGroupRenamed()
{
    Private::ContactListGroupRenamedInfo info = contactListGroupRenamedQueue.dequeue();
    allKnownGroups.remove(info.oldName);
    allKnownGroups.insert(info.newName);
    emit parent->groupRenamed(info.oldName, info.newName);

    processingContactListChanges = false;
    processContactListChanges();
}

void ContactManager::Private::processContactListGroupsRemoved()
{
    QStringList names = contactListGroupsRemovedQueue.dequeue();
    foreach (const QString &name, names) {
        allKnownGroups.remove(name);
        emit parent->groupRemoved(name);
    }

    processingContactListChanges = false;
    processContactListChanges();
}

void ContactManager::Private::processFinishedModify()
{
    RosterModifyFinishOp *op = modifyFinishQueue.dequeue();
    // Only continue processing changes (and thus, emitting change signals) when the op has signaled
    // finish (it'll only do this after we've returned to the mainloop)
    connect(op,
            SIGNAL(finished(Tp::PendingOperation*)),
            parent,
            SLOT(onModifyFinishSignaled()));
    op->finish();
}

PendingOperation *ContactManager::Private::queuedFinishVoid(const QDBusPendingCall &call)
{
    PendingOperation *actual = new PendingVoid(call, parent->connection());
    connect(actual,
            SIGNAL(finished(Tp::PendingOperation*)),
            parent,
            SLOT(onModifyFinished(Tp::PendingOperation*)));
    RosterModifyFinishOp *toReturn = new RosterModifyFinishOp(parent->connection());
    returnedModifyOps.insert(actual, toReturn);
    return toReturn;
}

void ContactManager::onModifyFinishSignaled()
{
    mPriv->processingContactListChanges = false;
    mPriv->processContactListChanges();
}

Contacts ContactManager::Private::allKnownContactsFallback() const
{
    Contacts contacts;
    foreach (const ContactListChannel &contactListChannel, contactListChannels) {
        ChannelPtr channel = contactListChannel.channel;
        if (!channel) {
            continue;
        }
        contacts.unite(channel->groupContacts());
        contacts.unite(channel->groupLocalPendingContacts());
        contacts.unite(channel->groupRemotePendingContacts());
    }
    return contacts;
}

void ContactManager::Private::computeKnownContactsChangesFallback(const Tp::Contacts& added,
        const Tp::Contacts& pendingAdded, const Tp::Contacts& remotePendingAdded,
        const Tp::Contacts& removed, const Channel::GroupMemberChangeDetails &details)
{
    // First of all, compute the real additions/removals based upon our cache
    Tp::Contacts realAdded;
    realAdded.unite(added);
    realAdded.unite(pendingAdded);
    realAdded.unite(remotePendingAdded);
    realAdded.subtract(cachedAllKnownContacts);
    Tp::Contacts realRemoved = removed;
    realRemoved.intersect(cachedAllKnownContacts);

    // Check if realRemoved have been _really_ removed from all lists
    foreach (const ContactListChannel &contactListChannel, contactListChannels) {
        ChannelPtr channel = contactListChannel.channel;
        if (!channel) {
            continue;
        }
        realRemoved.subtract(channel->groupContacts());
        realRemoved.subtract(channel->groupLocalPendingContacts());
        realRemoved.subtract(channel->groupRemotePendingContacts());
    }

    // Are there any real changes?
    if (!realAdded.isEmpty() || !realRemoved.isEmpty()) {
        // Yes, update our "cache" and emit the signal
        cachedAllKnownContacts.unite(realAdded);
        cachedAllKnownContacts.subtract(realRemoved);
        emit parent->allKnownContactsChanged(realAdded, realRemoved, details);
    }
}

void ContactManager::Private::updateContactsBlockState()
{
    if (!denyChannel) {
        return;
    }

    Contacts denyContacts;
    if (denyChannel) {
        denyContacts = denyChannel->groupContacts();
    }

    foreach (ContactPtr contact, denyContacts) {
        contact->setBlocked(true);
    }
}

void ContactManager::Private::updateContactsPresenceStateFallback()
{
    if (!subscribeChannel && !publishChannel) {
        return;
    }

    Contacts subscribeContacts;
    Contacts subscribeContactsRP;

    if (subscribeChannel) {
        subscribeContacts = subscribeChannel->groupContacts();
        subscribeContactsRP = subscribeChannel->groupRemotePendingContacts();
    }

    Contacts publishContacts;
    Contacts publishContactsLP;
    if (publishChannel) {
        publishContacts = publishChannel->groupContacts();
        publishContactsLP = publishChannel->groupLocalPendingContacts();
    }

    Contacts contacts = allKnownContactsFallback();
    foreach (ContactPtr contact, contacts) {
        if (subscribeChannel) {
            // not in "subscribe" -> No, in "subscribe" lp -> Ask, in "subscribe" current -> Yes
            if (subscribeContacts.contains(contact)) {
                contact->setSubscriptionState(SubscriptionStateYes);
            } else if (subscribeContactsRP.contains(contact)) {
                contact->setSubscriptionState(SubscriptionStateAsk);
            } else {
                contact->setSubscriptionState(SubscriptionStateNo);
            }
        }

        if (publishChannel) {
            // not in "publish" -> No, in "subscribe" rp -> Ask, in "publish" current -> Yes
            if (publishContacts.contains(contact)) {
                contact->setPublishState(SubscriptionStateYes);
            } else if (publishContactsLP.contains(contact)) {
                contact->setPublishState(SubscriptionStateAsk,
                        publishChannel->groupLocalPendingContactChangeInfo(contact).message());
            } else {
                contact->setPublishState(SubscriptionStateNo);
            }
        }
    }
}

PendingOperation *ContactManager::Private::requestPresenceSubscriptionFallback(
        const QList<ContactPtr> &contacts, const QString &message)
{
    if (!subscribeChannel) {
        return new PendingFailure(QLatin1String(TELEPATHY_ERROR_NOT_IMPLEMENTED),
                QLatin1String("Cannot subscribe to contacts' presence on this protocol"),
                parent->connection());
    }

    return subscribeChannel->groupAddContacts(contacts, message);
}

PendingOperation *ContactManager::Private::removePresenceSubscriptionFallback(
        const QList<ContactPtr> &contacts, const QString &message)
{
    if (!subscribeChannel) {
        return new PendingFailure(QLatin1String(TELEPATHY_ERROR_NOT_IMPLEMENTED),
                QLatin1String("Cannot subscribe to contacts' presence on this protocol"),
                parent->connection());
    }

    return subscribeChannel->groupRemoveContacts(contacts, message);
}

PendingOperation *ContactManager::Private::authorizePresencePublicationFallback(
        const QList<ContactPtr> &contacts, const QString &message)
{
    if (!publishChannel) {
        return new PendingFailure(QLatin1String(TELEPATHY_ERROR_NOT_IMPLEMENTED),
                QLatin1String("Cannot control publication of presence on this protocol"),
                parent->connection());
    }

    return publishChannel->groupAddContacts(contacts, message);
}

PendingOperation *ContactManager::Private::removePresencePublicationFallback(
        const QList<ContactPtr> &contacts, const QString &message)
{
    if (!publishChannel) {
        return new PendingFailure(QLatin1String(TELEPATHY_ERROR_NOT_IMPLEMENTED),
                QLatin1String("Cannot control publication of presence on this protocol"),
                parent->connection());
    }

    return publishChannel->groupRemoveContacts(contacts, message);
}

PendingOperation *ContactManager::Private::removeContactsFallback(
        const QList<ContactPtr> &contacts, const QString &message)
{
    /* If the CM implements stored channel correctly, it should have the
     * wanted behaviour. Otherwise we have to fallback to remove from publish
     * and subscribe channels.
     */

    if (storedChannel &&
        storedChannel->groupCanRemoveContacts()) {
        debug() << "Removing contacts from stored list";
        return storedChannel->groupRemoveContacts(contacts, message);
    }

    QList<PendingOperation*> operations;

    if (parent->canRemovePresenceSubscription()) {
        debug() << "Removing contacts from subscribe list";
        operations << parent->removePresenceSubscription(contacts, message);
    }

    if (parent->canRemovePresencePublication()) {
        debug() << "Removing contacts from publish list";
        operations << parent->removePresencePublication(contacts, message);
    }

    if (operations.isEmpty()) {
        return new PendingFailure(QLatin1String(TELEPATHY_ERROR_NOT_IMPLEMENTED),
                QLatin1String("Cannot remove contacts on this protocol"),
                parent->connection());
    }

    return new PendingComposite(operations, parent->connection());
}

QString ContactManager::Private::addContactListGroupChannelFallback(
        const ChannelPtr &contactListGroupChannel)
{
    QString id = contactListGroupChannel->immutableProperties().value(
            QLatin1String(TELEPATHY_INTERFACE_CHANNEL ".TargetID")).toString();
    contactListGroupChannels.insert(id, contactListGroupChannel);
    parent->connect(contactListGroupChannel.data(),
            SIGNAL(groupMembersChanged(
                   Tp::Contacts,
                   Tp::Contacts,
                   Tp::Contacts,
                   Tp::Contacts,
                   Tp::Channel::GroupMemberChangeDetails)),
            SLOT(onContactListGroupMembersChangedFallback(
                   Tp::Contacts,
                   Tp::Contacts,
                   Tp::Contacts,
                   Tp::Contacts,
                   Tp::Channel::GroupMemberChangeDetails)));
    parent->connect(contactListGroupChannel.data(),
            SIGNAL(invalidated(Tp::DBusProxy*,QString,QString)),
            SLOT(onContactListGroupRemovedFallback(Tp::DBusProxy*,QString,QString)));

    foreach (const ContactPtr &contact, contactListGroupChannel->groupContacts()) {
        contact->setAddedToGroup(id);
    }
    return id;
}

PendingOperation *ContactManager::Private::addGroupFallback(const QString &group)
{
    QVariantMap request;
    request.insert(QLatin1String(TELEPATHY_INTERFACE_CHANNEL ".ChannelType"),
                                 QLatin1String(TELEPATHY_INTERFACE_CHANNEL_TYPE_CONTACT_LIST));
    request.insert(QLatin1String(TELEPATHY_INTERFACE_CHANNEL ".TargetHandleType"),
                                 (uint) Tp::HandleTypeGroup);
    request.insert(QLatin1String(TELEPATHY_INTERFACE_CHANNEL ".TargetID"),
                                 group);
    return parent->connection()->lowlevel()->ensureChannel(request);
}

PendingOperation *ContactManager::Private::removeGroupFallback(const QString &group)
{
    if (!contactListGroupChannels.contains(group)) {
        return new PendingFailure(QLatin1String(TELEPATHY_ERROR_INVALID_ARGUMENT),
                QLatin1String("Invalid group"),
                parent->connection());
    }

    ChannelPtr channel = contactListGroupChannels[group];
    PendingContactManagerRemoveContactListGroup *op =
        new PendingContactManagerRemoveContactListGroup(channel);
    return op;
}

PendingOperation *ContactManager::Private::addContactsToGroupFallback(const QString &group,
        const QList<ContactPtr> &contacts)
{
    if (!contactListGroupChannels.contains(group)) {
        return new PendingFailure(QLatin1String(TELEPATHY_ERROR_INVALID_ARGUMENT),
                QLatin1String("Invalid group"),
                parent->connection());
    }

    ChannelPtr channel = contactListGroupChannels[group];
    return channel->groupAddContacts(contacts);
}

PendingOperation *ContactManager::Private::removeContactsFromGroupFallback(const QString &group,
        const QList<ContactPtr> &contacts)
{
    if (!contactListGroupChannels.contains(group)) {
        return new PendingFailure(QLatin1String(TELEPATHY_ERROR_INVALID_ARGUMENT),
                QLatin1String("Invalid group"),
                parent->connection());
    }

    ChannelPtr channel = contactListGroupChannels[group];
    return channel->groupRemoveContacts(contacts);
}

bool ContactManager::Private::buildAvatarFileName(QString token, bool createDir,
        QString &avatarFileName, QString &mimeTypeFileName)
{
    QString cacheDir = QString(QLatin1String(qgetenv("XDG_CACHE_HOME")));
    if (cacheDir.isEmpty()) {
        cacheDir = QString(QLatin1String("%1/.cache")).arg(QLatin1String(qgetenv("HOME")));
    }

    ConnectionPtr conn(parent->connection());
    QString path = QString(QLatin1String("%1/telepathy/avatars/%2/%3")).
        arg(cacheDir).arg(conn->cmName()).arg(conn->protocolName());

    if (createDir && !QDir().mkpath(path)) {
        return false;
    }

    avatarFileName = QString(QLatin1String("%1/%2")).arg(path).arg(escapeAsIdentifier(token));
    mimeTypeFileName = QString(QLatin1String("%1.mime")).arg(avatarFileName);

    return true;
}

ContactManager::ContactManager(Connection *connection)
    : Object(),
      mPriv(new Private(this, connection))
{
}

ContactManager::~ContactManager()
{
    delete mPriv;
}

ConnectionPtr ContactManager::connection() const
{
    return ConnectionPtr(mPriv->connection);
}

Features ContactManager::supportedFeatures() const
{
    if (mPriv->supportedFeatures.isEmpty() &&
        connection()->interfaces().contains(QLatin1String(TELEPATHY_INTERFACE_CONNECTION_INTERFACE_CONTACTS))) {
        Features allFeatures = Features()
            << Contact::FeatureAlias
            << Contact::FeatureAvatarToken
            << Contact::FeatureAvatarData
            << Contact::FeatureSimplePresence
            << Contact::FeatureCapabilities
            << Contact::FeatureLocation
            << Contact::FeatureInfo;
        QStringList interfaces = connection()->lowlevel()->contactAttributeInterfaces();
        foreach (const Feature &feature, allFeatures) {
            if (interfaces.contains(featureToInterface(feature))) {
                mPriv->supportedFeatures.insert(feature);
            }
        }

        debug() << mPriv->supportedFeatures.size() << "contact features supported using" << this;
    }

    return mPriv->supportedFeatures;
}

/**
 * Return a list of relevant contacts (a reasonable guess as to what should
 * be displayed as "the contact list").
 *
 * This may include any or all of: contacts whose presence the user receives,
 * contacts who are allowed to see the user's presence, contacts stored in
 * some persistent contact list on the server, contacts who the user
 * has blocked from communicating with them, or contacts who are relevant
 * in some other way.
 *
 * User interfaces displaying a contact list will probably want to filter this
 * list and display some suitable subset of it.
 *
 * On protocols where there is no concept of presence or a centrally-stored
 * contact list (like IRC), this method may return an empty list.
 *
 * \return Some contacts
 */
Contacts ContactManager::allKnownContacts() const
{
    if (!connection()->isReady(Connection::FeatureRoster)) {
        return Contacts();
    }

    if (mPriv->fallbackContactList) {
        return mPriv->allKnownContactsFallback();
    }

    return mPriv->cachedAllKnownContacts;
}

/**
 * Return a list of user-defined contact list groups' names.
 *
 * This method requires Connection::FeatureRosterGroups to be enabled.
 *
 * \return List of user-defined contact list groups names.
 */
QStringList ContactManager::allKnownGroups() const
{
    if (!connection()->isReady(Connection::FeatureRosterGroups)) {
        return QStringList();
    }

    if (mPriv->fallbackContactList) {
        return mPriv->contactListGroupChannels.keys();
    }

    return mPriv->allKnownGroups.toList();
}

/**
 * Attempt to add an user-defined contact list group named \a group.
 *
 * This method requires Connection::FeatureRosterGroups to be enabled.
 *
 * On some protocols (e.g. XMPP) empty groups are not represented on the server,
 * so disconnecting from the server and reconnecting might cause empty groups to
 * vanish.
 *
 * The returned pending operation will finish successfully if the group already
 * exists.
 *
 * FIXME: currently, the returned pending operation will finish as soon as the
 * CM EnsureChannel has returned. At this point however the NewChannels
 * mechanism hasn't yet populated our contactListGroupChannels member, which
 * means one has to wait for groupAdded before being able to actually do
 * something with the group (which is error-prone!). This is fd.o #29728.
 *
 * \param group Group name.
 * \return A pending operation which will return when an attempt has been made
 *         to add an user-defined contact list group.
 * \sa groupAdded(), addContactsToGroup()
 */
PendingOperation *ContactManager::addGroup(const QString &group)
{
    if (!connection()->isValid()) {
        return new PendingFailure(QLatin1String(TELEPATHY_ERROR_NOT_AVAILABLE),
                QLatin1String("Connection is invalid"),
                connection());
    } else if (!connection()->isReady(Connection::FeatureRosterGroups)) {
        return new PendingFailure(QLatin1String(TELEPATHY_ERROR_NOT_AVAILABLE),
                QLatin1String("Connection::FeatureRosterGroups is not ready"),
                connection());
    }

    if (mPriv->fallbackContactList) {
        return mPriv->addGroupFallback(group);
    }

    if (!connection()->hasInterface(TP_QT4_IFACE_CONNECTION_INTERFACE_CONTACT_GROUPS)) {
        return new PendingFailure(QLatin1String(TELEPATHY_ERROR_NOT_IMPLEMENTED),
                QLatin1String("Not implemented"),
                connection());
    }

    Client::ConnectionInterfaceContactGroupsInterface *iface =
        connection()->interface<Client::ConnectionInterfaceContactGroupsInterface>();
    Q_ASSERT(iface);
    return mPriv->queuedFinishVoid(iface->AddToGroup(group, UIntList()));
}

/**
 * Attempt to remove an user-defined contact list group named \a group.
 *
 * This method requires Connection::FeatureRosterGroups to be enabled.
 *
 * FIXME: currently, the returned pending operation will finish as soon as the
 * CM close() has returned. At this point however the invalidated()
 * mechanism hasn't yet removed the channel from our contactListGroupChannels
 * member, which means contacts can seemingly still be added to the group etc.
 * until the change is picked up (and groupRemoved is emitted). This is fd.o
 * #29728.
 *
 * \param group Group name.
 * \return A pending operation which will return when an attempt has been made
 *         to remove an user-defined contact list group.
 * \sa groupRemoved(), removeContactsFromGroup()
 */
PendingOperation *ContactManager::removeGroup(const QString &group)
{
    if (!connection()->isValid()) {
        return new PendingFailure(QLatin1String(TELEPATHY_ERROR_NOT_AVAILABLE),
                QLatin1String("Connection is invalid"),
                connection());
    } else if (!connection()->isReady(Connection::FeatureRosterGroups)) {
        return new PendingFailure(QLatin1String(TELEPATHY_ERROR_NOT_AVAILABLE),
                QLatin1String("Connection::FeatureRosterGroups is not ready"),
                connection());
    }

    if (mPriv->fallbackContactList) {
        return mPriv->removeGroupFallback(group);
    }

    if (!connection()->hasInterface(TP_QT4_IFACE_CONNECTION_INTERFACE_CONTACT_GROUPS)) {
        return new PendingFailure(QLatin1String(TELEPATHY_ERROR_NOT_IMPLEMENTED),
                QLatin1String("Not implemented"),
                connection());
    }

    Client::ConnectionInterfaceContactGroupsInterface *iface =
        connection()->interface<Client::ConnectionInterfaceContactGroupsInterface>();
    Q_ASSERT(iface);
    return mPriv->queuedFinishVoid(iface->RemoveGroup(group));
}

/**
 * Return the contacts in the given user-defined contact list group
 * named \a group.
 *
 * This method requires Connection::FeatureRosterGroups to be enabled.
 *
 * \param group Group name.
 * \return List of contacts on a user-defined contact list group, or an empty
 *         list if the group does not exist.
 * \sa allKnownGroups(), contactGroups()
 */
Contacts ContactManager::groupContacts(const QString &group) const
{
    if (!connection()->isReady(Connection::FeatureRosterGroups)) {
        return Contacts();
    }

    if (mPriv->fallbackContactList) {
        if (!mPriv->contactListGroupChannels.contains(group)) {
            return Contacts();
        }

        ChannelPtr channel = mPriv->contactListGroupChannels[group];
        return channel->groupContacts();
    }

    Contacts ret;
    foreach (const ContactPtr &contact, allKnownContacts()) {
        if (contact->groups().contains(group))
            ret << contact;
    }
    return ret;
}

/**
 * Attempt to add the given \a contacts to the user-defined contact list
 * group named \a group.
 *
 * This method requires Connection::FeatureRosterGroups to be enabled.
 *
 * \param group Group name.
 * \param contacts Contacts to add.
 * \return A pending operation which will return when an attempt has been made
 *         to add the contacts to the user-defined contact list group.
 */
PendingOperation *ContactManager::addContactsToGroup(const QString &group,
        const QList<ContactPtr> &contacts)
{
    if (!connection()->isValid()) {
        return new PendingFailure(QLatin1String(TELEPATHY_ERROR_NOT_AVAILABLE),
                QLatin1String("Connection is invalid"),
                connection());
    } else if (!connection()->isReady(Connection::FeatureRosterGroups)) {
        return new PendingFailure(QLatin1String(TELEPATHY_ERROR_NOT_AVAILABLE),
                QLatin1String("Connection::FeatureRosterGroups is not ready"),
                connection());
    }

    if (mPriv->fallbackContactList) {
        return mPriv->addContactsToGroupFallback(group, contacts);
    }

    if (!connection()->hasInterface(TP_QT4_IFACE_CONNECTION_INTERFACE_CONTACT_GROUPS)) {
        return new PendingFailure(QLatin1String(TELEPATHY_ERROR_NOT_IMPLEMENTED),
                QLatin1String("Not implemented"),
                connection());
    }

    UIntList handles;
    foreach (const ContactPtr &contact, contacts) {
        handles << contact->handle()[0];
    }

    Client::ConnectionInterfaceContactGroupsInterface *iface =
        connection()->interface<Client::ConnectionInterfaceContactGroupsInterface>();
    Q_ASSERT(iface);
    return mPriv->queuedFinishVoid(iface->AddToGroup(group, handles));
}

/**
 * Attempt to remove the given \a contacts from the user-defined contact list
 * group named \a group.
 *
 * This method requires Connection::FeatureRosterGroups to be enabled.
 *
 * \param group Group name.
 * \param contacts Contacts to remove.
 * \return A pending operation which will return when an attempt has been made
 *         to remove the contacts from the user-defined contact list group.
 */
PendingOperation *ContactManager::removeContactsFromGroup(const QString &group,
        const QList<ContactPtr> &contacts)
{
    if (!connection()->isValid()) {
        return new PendingFailure(QLatin1String(TELEPATHY_ERROR_NOT_AVAILABLE),
                QLatin1String("Connection is invalid"),
                connection());
    } else if (!connection()->isReady(Connection::FeatureRosterGroups)) {
        return new PendingFailure(QLatin1String(TELEPATHY_ERROR_NOT_AVAILABLE),
                QLatin1String("Connection::FeatureRosterGroups is not ready"),
                connection());
    }

    if (mPriv->fallbackContactList) {
        return mPriv->removeContactsFromGroupFallback(group, contacts);
    }

    if (!connection()->hasInterface(TP_QT4_IFACE_CONNECTION_INTERFACE_CONTACT_GROUPS)) {
        return new PendingFailure(QLatin1String(TELEPATHY_ERROR_NOT_IMPLEMENTED),
                QLatin1String("Not implemented"),
                connection());
    }

    UIntList handles;
    foreach (const ContactPtr &contact, contacts) {
        handles << contact->handle()[0];
    }

    Client::ConnectionInterfaceContactGroupsInterface *iface =
        connection()->interface<Client::ConnectionInterfaceContactGroupsInterface>();
    Q_ASSERT(iface);
    return mPriv->queuedFinishVoid(iface->RemoveFromGroup(group, handles));
}

/**
 * Return whether subscribing to additional contacts' presence is supported
 * on this channel.
 *
 * In some protocols, the list of contacts whose presence can be seen is
 * fixed, so we can't subscribe to the presence of additional contacts.
 *
 * Notably, in link-local XMPP, you can see the presence of everyone on the
 * local network, and trying to add more subscriptions would be meaningless.
 *
 * \return Whether Contact::requestPresenceSubscription and
 *         requestPresenceSubscription are likely to succeed
 */
bool ContactManager::canRequestPresenceSubscription() const
{
    if (!connection()->isReady(Connection::FeatureRoster)) {
        return false;
    }

    if (mPriv->fallbackContactList) {
        return mPriv->subscribeChannel &&
            mPriv->subscribeChannel->groupCanAddContacts();
    }

    return mPriv->canChangeContactList;
}

/**
 * Return whether a message can be sent when subscribing to contacts'
 * presence.
 *
 * If no message will actually be sent, user interfaces should avoid prompting
 * the user for a message, and use an empty string for the message argument.
 *
 * \return Whether the message argument to
 *         Contact::requestPresenceSubscription and
 *         requestPresenceSubscription is actually used
 */
bool ContactManager::subscriptionRequestHasMessage() const
{
    if (!connection()->isReady(Connection::FeatureRoster)) {
        return false;
    }

    if (mPriv->fallbackContactList) {
        return mPriv->subscribeChannel &&
            (mPriv->subscribeChannel->groupFlags() &
             ChannelGroupFlagMessageAdd);
    }

    return mPriv->contactListRequestUsesMessage;
}

/**
 * Attempt to subscribe to the presence of the given contacts.
 *
 * This operation is sometimes called "adding contacts to the buddy
 * list" or "requesting authorization".
 *
 * This method requires Connection::FeatureRoster to be ready.
 *
 * On most protocols, the contacts will need to give permission
 * before the user will be able to receive their presence: if so, they will
 * be in presence state Contact::PresenceStateAsk until they authorize
 * or deny the request.
 *
 * The returned PendingOperation will return successfully when a request to
 * subscribe to the contacts' presence has been submitted, or fail if this
 * cannot happen. In particular, it does not wait for the contacts to give
 * permission for the presence subscription.
 *
 * \param contacts Contacts whose presence is desired
 * \param message A message from the user which is either transmitted to the
 *                contacts, or ignored, depending on the protocol
 * \return A pending operation which will return when an attempt has been made
 *         to subscribe to the contacts' presence
 */
PendingOperation *ContactManager::requestPresenceSubscription(
        const QList<ContactPtr> &contacts, const QString &message)
{
    if (!connection()->isValid()) {
        return new PendingFailure(QLatin1String(TELEPATHY_ERROR_NOT_AVAILABLE),
                QLatin1String("Connection is invalid"),
                connection());
    } else if (!connection()->isReady(Connection::FeatureRoster)) {
        return new PendingFailure(QLatin1String(TELEPATHY_ERROR_NOT_AVAILABLE),
                QLatin1String("Connection::FeatureRoster is not ready"),
                connection());
    }

    if (mPriv->fallbackContactList) {
        return mPriv->requestPresenceSubscriptionFallback(contacts, message);
    }

    UIntList handles;
    foreach (const ContactPtr &contact, contacts) {
        handles << contact->handle()[0];
    }

    Client::ConnectionInterfaceContactListInterface *iface =
        connection()->interface<Client::ConnectionInterfaceContactListInterface>();
    Q_ASSERT(iface);
    return mPriv->queuedFinishVoid(iface->RequestSubscription(handles, message));
}

/**
 * Return whether the user can stop receiving the presence of a contact
 * whose presence they have subscribed to.
 *
 * \return Whether removePresenceSubscription and
 *         Contact::removePresenceSubscription are likely to succeed
 *         for contacts with subscription state Contact::PresenceStateYes
 */
bool ContactManager::canRemovePresenceSubscription() const
{
    if (!connection()->isReady(Connection::FeatureRoster)) {
        return false;
    }

    if (mPriv->fallbackContactList) {
        return mPriv->subscribeChannel &&
            mPriv->subscribeChannel->groupCanRemoveContacts();
    }

    return mPriv->canChangeContactList;
}

/**
 * Return whether a message can be sent when removing an existing subscription
 * to the presence of a contact.
 *
 * If no message will actually be sent, user interfaces should avoid prompting
 * the user for a message, and use an empty string for the message argument.
 *
 * \return Whether the message argument to
 *         Contact::removePresenceSubscription and
 *         removePresenceSubscription is actually used,
 *         for contacts with subscription state Contact::PresenceStateYes
 */
bool ContactManager::subscriptionRemovalHasMessage() const
{
    if (!connection()->isReady(Connection::FeatureRoster)) {
        return false;
    }

    if (mPriv->fallbackContactList) {
        return mPriv->subscribeChannel &&
            (mPriv->subscribeChannel->groupFlags() &
             ChannelGroupFlagMessageRemove);
    }

    return false;
}

/**
 * Return whether the user can cancel a request to subscribe to a contact's
 * presence before that contact has responded.
 *
 * \return Whether removePresenceSubscription and
 *         Contact::removePresenceSubscription are likely to succeed
 *         for contacts with subscription state Contact::PresenceStateAsk
 */
bool ContactManager::canRescindPresenceSubscriptionRequest() const
{
    if (!connection()->isReady(Connection::FeatureRoster)) {
        return false;
    }

    if (mPriv->fallbackContactList) {
        return mPriv->subscribeChannel &&
            mPriv->subscribeChannel->groupCanRescindContacts();
    }

    return mPriv->canChangeContactList;
}

/**
 * Return whether a message can be sent when cancelling a request to
 * subscribe to the presence of a contact.
 *
 * If no message will actually be sent, user interfaces should avoid prompting
 * the user for a message, and use an empty string for the message argument.
 *
 * \return Whether the message argument to
 *         Contact::removePresenceSubscription and
 *         removePresenceSubscription is actually used,
 *         for contacts with subscription state Contact::PresenceStateAsk
 */
bool ContactManager::subscriptionRescindingHasMessage() const
{
    if (!connection()->isReady(Connection::FeatureRoster)) {
        return false;
    }

    if (mPriv->fallbackContactList) {
        return mPriv->subscribeChannel &&
            (mPriv->subscribeChannel->groupFlags() &
             ChannelGroupFlagMessageRescind);
    }

    return false;
}

/**
 * Attempt to stop receiving the presence of the given contacts, or cancel
 * a request to subscribe to their presence that was previously sent.
 *
 * This method requires Connection::FeatureRoster to be ready.
 *
 * \param contacts Contacts whose presence is no longer required
 * \message A message from the user which is either transmitted to the
 *          contacts, or ignored, depending on the protocol
 * \return A pending operation which will return when an attempt has been made
 *         to remove any subscription to the contacts' presence
 */
PendingOperation *ContactManager::removePresenceSubscription(
        const QList<ContactPtr> &contacts, const QString &message)
{
    if (!connection()->isValid()) {
        return new PendingFailure(QLatin1String(TELEPATHY_ERROR_NOT_AVAILABLE),
                QLatin1String("Connection is invalid"),
                connection());
    } else if (!connection()->isReady(Connection::FeatureRoster)) {
        return new PendingFailure(QLatin1String(TELEPATHY_ERROR_NOT_AVAILABLE),
                QLatin1String("Connection::FeatureRoster is not ready"),
                connection());
    }

    if (mPriv->fallbackContactList) {
        return mPriv->removePresenceSubscriptionFallback(contacts, message);
    }

    UIntList handles;
    foreach (const ContactPtr &contact, contacts) {
        handles << contact->handle()[0];
    }

    Client::ConnectionInterfaceContactListInterface *iface =
        connection()->interface<Client::ConnectionInterfaceContactListInterface>();
    Q_ASSERT(iface);

    return mPriv->queuedFinishVoid(iface->Unsubscribe(handles));
}

/**
 * Return true if the publication of the user's presence to contacts can be
 * authorized.
 *
 * This is always true, unless the protocol has no concept of authorizing
 * publication (in which case contacts' publication status can never be
 * Contact::PresenceStateAsk).
 */
bool ContactManager::canAuthorizePresencePublication() const
{
    if (!connection()->isReady(Connection::FeatureRoster)) {
        return false;
    }

    if (mPriv->fallbackContactList) {
        // do not check for Channel::groupCanAddContacts as all contacts in local
        // pending can be added, even if the Channel::groupFlags() does not contain
        // the flag CanAdd
        return (bool) mPriv->publishChannel;
    }

    return mPriv->canChangeContactList;
}

/**
 * Return whether a message can be sent when authorizing a request from a
 * contact that the user's presence is published to them.
 *
 * If no message will actually be sent, user interfaces should avoid prompting
 * the user for a message, and use an empty string for the message argument.
 *
 * \return Whether the message argument to
 *         Contact::authorizePresencePublication and
 *         authorizePresencePublication is actually used,
 *         for contacts with subscription state Contact::PresenceStateAsk
 */
bool ContactManager::publicationAuthorizationHasMessage() const
{
    if (!connection()->isReady(Connection::FeatureRoster)) {
        return false;
    }

    if (mPriv->fallbackContactList) {
        return mPriv->subscribeChannel &&
            (mPriv->subscribeChannel->groupFlags() &
             ChannelGroupFlagMessageAccept);
    }

    return false;
}

/**
 * If the given contacts have asked the user to publish presence to them,
 * grant permission for this publication to take place.
 *
 * This method requires Connection::FeatureRoster to be ready.
 *
 * \param contacts Contacts who should be allowed to receive the user's
 *                 presence
 * \message A message from the user which is either transmitted to the
 *          contacts, or ignored, depending on the protocol
 * \return A pending operation which will return when an attempt has been made
 *         to authorize publication of the user's presence to the contacts
 */
PendingOperation *ContactManager::authorizePresencePublication(
        const QList<ContactPtr> &contacts, const QString &message)
{
    if (!connection()->isValid()) {
        return new PendingFailure(QLatin1String(TELEPATHY_ERROR_NOT_AVAILABLE),
                QLatin1String("Connection is invalid"),
                connection());
    } else if (!connection()->isReady(Connection::FeatureRoster)) {
        return new PendingFailure(QLatin1String(TELEPATHY_ERROR_NOT_AVAILABLE),
                QLatin1String("Connection::FeatureRoster is not ready"),
                connection());
    }

    if (mPriv->fallbackContactList) {
        return mPriv->authorizePresencePublicationFallback(contacts, message);
    }

    UIntList handles;
    foreach (const ContactPtr &contact, contacts) {
        handles << contact->handle()[0];
    }

    Client::ConnectionInterfaceContactListInterface *iface =
        connection()->interface<Client::ConnectionInterfaceContactListInterface>();
    Q_ASSERT(iface);
    return mPriv->queuedFinishVoid(iface->AuthorizePublication(handles));
}

/**
 * Return whether a message can be sent when rejecting a request from a
 * contact that the user's presence is published to them.
 *
 * If no message will actually be sent, user interfaces should avoid prompting
 * the user for a message, and use an empty string for the message argument.
 *
 * \return Whether the message argument to
 *         Contact::removePresencePublication and
 *         removePresencePublication is actually used,
 *         for contacts with subscription state Contact::PresenceStateAsk
 */
bool ContactManager::publicationRejectionHasMessage() const
{
    if (!connection()->isReady(Connection::FeatureRoster)) {
        return false;
    }

    if (mPriv->fallbackContactList) {
        return mPriv->subscribeChannel &&
            (mPriv->subscribeChannel->groupFlags() &
             ChannelGroupFlagMessageReject);
    }

    return false;
}

/**
 * Return true if the publication of the user's presence to contacts can be
 * removed, even after permission has been given.
 *
 * (Rejecting requests for presence to be published is always allowed.)
 *
 * \return Whether removePresencePublication and
 *         Contact::removePresencePublication are likely to succeed
 *         for contacts with subscription state Contact::PresenceStateYes
 */
bool ContactManager::canRemovePresencePublication() const
{
    if (!connection()->isReady(Connection::FeatureRoster)) {
        return false;
    }

    if (mPriv->fallbackContactList) {
        return mPriv->publishChannel &&
            mPriv->publishChannel->groupCanRemoveContacts();
    }

    return mPriv->canChangeContactList;
}

/**
 * Return whether a message can be sent when revoking earlier permission
 * that the user's presence is published to a contact.
 *
 * If no message will actually be sent, user interfaces should avoid prompting
 * the user for a message, and use an empty string for the message argument.
 *
 * \return Whether the message argument to
 *         Contact::removePresencePublication and
 *         removePresencePublication is actually used,
 *         for contacts with subscription state Contact::PresenceStateYes
 */
bool ContactManager::publicationRemovalHasMessage() const
{
    if (!connection()->isReady(Connection::FeatureRoster)) {
        return false;
    }

    if (mPriv->fallbackContactList) {
        return mPriv->subscribeChannel &&
            (mPriv->subscribeChannel->groupFlags() &
             ChannelGroupFlagMessageRemove);
    }

    return false;
}

/**
 * If the given contacts have asked the user to publish presence to them,
 * deny this request (this should always succeed, unless a network error
 * occurs).
 *
 * This method requires Connection::FeatureRoster to be ready.
 *
 * If the given contacts already have permission to receive
 * the user's presence, attempt to revoke that permission (this might not
 * be supported by the protocol - canRemovePresencePublication
 * indicates whether it is likely to succeed).
 *
 * \param contacts Contacts who should no longer be allowed to receive the
 *                 user's presence
 * \message A message from the user which is either transmitted to the
 *          contacts, or ignored, depending on the protocol
 * \return A pending operation which will return when an attempt has been made
 *         to remove any publication of the user's presence to the contacts
 */
PendingOperation *ContactManager::removePresencePublication(
        const QList<ContactPtr> &contacts, const QString &message)
{
    if (!connection()->isValid()) {
        return new PendingFailure(QLatin1String(TELEPATHY_ERROR_NOT_AVAILABLE),
                QLatin1String("Connection is invalid"),
                connection());
    } else if (!connection()->isReady(Connection::FeatureRoster)) {
        return new PendingFailure(QLatin1String(TELEPATHY_ERROR_NOT_AVAILABLE),
                QLatin1String("Connection::FeatureRoster is not ready"),
                connection());
    }

    if (mPriv->fallbackContactList) {
        return mPriv->removePresencePublicationFallback(contacts, message);
    }

    UIntList handles;
    foreach (const ContactPtr &contact, contacts) {
        handles << contact->handle()[0];
    }

    Client::ConnectionInterfaceContactListInterface *iface =
        connection()->interface<Client::ConnectionInterfaceContactListInterface>();
    Q_ASSERT(iface);
    return mPriv->queuedFinishVoid(iface->Unpublish(handles));
}

/**
 * Remove completely contacts from the server. It has the same effect than
 * calling removePresencePublication() and removePresenceSubscription(),
 * but also remove from 'stored' list if it exists.
 *
 * \param contacts Contacts who should be removed
 * \message A message from the user which is either transmitted to the
 *          contacts, or ignored, depending on the protocol
 * \return A pending operation which will return when an attempt has been made
 *         to remove any publication of the user's presence to the contacts
 */
PendingOperation *ContactManager::removeContacts(
        const QList<ContactPtr> &contacts, const QString &message)
{
    if (!connection()->isValid()) {
        return new PendingFailure(QLatin1String(TELEPATHY_ERROR_NOT_AVAILABLE),
                QLatin1String("Connection is invalid"),
                connection());
    } else if (!connection()->isReady(Connection::FeatureRoster)) {
        return new PendingFailure(QLatin1String(TELEPATHY_ERROR_NOT_AVAILABLE),
                QLatin1String("Connection::FeatureRoster is not ready"),
                connection());
    }

    if (mPriv->fallbackContactList) {
        return mPriv->removeContactsFallback(contacts, message);
    }

    UIntList handles;
    foreach (const ContactPtr &contact, contacts) {
        handles << contact->handle()[0];
    }

    Client::ConnectionInterfaceContactListInterface *iface =
        connection()->interface<Client::ConnectionInterfaceContactListInterface>();
    Q_ASSERT(iface);
    return mPriv->queuedFinishVoid(iface->RemoveContacts(handles));
}

/**
 * Return whether this protocol has a list of blocked contacts.
 *
 * \return Whether blockContacts is likely to succeed
 */
bool ContactManager::canBlockContacts() const
{
    if (!connection()->isReady(Connection::FeatureRoster)) {
        return false;
    }

    return (bool) mPriv->denyChannel;
}

/**
 * Set whether the given contacts are blocked. Blocked contacts cannot send
 * messages to the user; depending on the protocol, blocking a contact may
 * have other effects.
 *
 * This method requires Connection::FeatureRoster to be ready.
 *
 * \param contacts Contacts who should be added to, or removed from, the list
 *                 of blocked contacts
 * \param value If true, add the contacts to the list of blocked contacts;
 *              if false, remove them from the list
 * \return A pending operation which will return when an attempt has been made
 *         to take the requested action
 */
PendingOperation *ContactManager::blockContacts(
        const QList<ContactPtr> &contacts, bool value)
{
    if (!connection()->isValid()) {
        return new PendingFailure(QLatin1String(TELEPATHY_ERROR_NOT_AVAILABLE),
                QLatin1String("Connection is invalid"),
                connection());
    } else if (!connection()->isReady(Connection::FeatureRoster)) {
        return new PendingFailure(QLatin1String(TELEPATHY_ERROR_NOT_AVAILABLE),
                QLatin1String("Connection::FeatureRoster is not ready"),
                connection());
    }

    if (!mPriv->denyChannel) {
        return new PendingFailure(QLatin1String(TELEPATHY_ERROR_NOT_IMPLEMENTED),
                QLatin1String("Cannot block contacts on this protocol"),
                connection());
    }

    if (value) {
        return mPriv->denyChannel->groupAddContacts(contacts);
    } else {
        return mPriv->denyChannel->groupRemoveContacts(contacts);
    }
}

PendingContacts *ContactManager::contactsForHandles(const UIntList &handles,
        const Features &features)
{
    QMap<uint, ContactPtr> satisfyingContacts;
    QSet<uint> otherContacts;
    Features missingFeatures;

    // FeatureAvatarData depends on FeatureAvatarToken
    Features realFeatures(features);
    realFeatures.unite(connection()->contactFactory()->features());
    if (realFeatures.contains(Contact::FeatureAvatarData) &&
        !realFeatures.contains(Contact::FeatureAvatarToken)) {
        realFeatures.insert(Contact::FeatureAvatarToken);
    }

    if (!connection()->isValid()) {
        return new PendingContacts(ContactManagerPtr(this), handles, realFeatures, QStringList(),
                satisfyingContacts, otherContacts, QLatin1String(TELEPATHY_ERROR_NOT_AVAILABLE),
                QLatin1String("Connection is invalid"));
    } else if (!connection()->isReady(Connection::FeatureCore)) {
        return new PendingContacts(ContactManagerPtr(this), handles, realFeatures, QStringList(),
                satisfyingContacts, otherContacts, QLatin1String(TELEPATHY_ERROR_NOT_AVAILABLE),
                QLatin1String("Connection::FeatureCore is not ready"));
    }

    foreach (uint handle, handles) {
        ContactPtr contact = lookupContactByHandle(handle);
        if (contact) {
            if ((realFeatures - contact->requestedFeatures()).isEmpty()) {
                // Contact exists and has all the requested features
                satisfyingContacts.insert(handle, contact);
            } else {
                // Contact exists but is missing features
                otherContacts.insert(handle);
                missingFeatures.unite(realFeatures - contact->requestedFeatures());
            }
        } else {
            // Contact doesn't exist - we need to get all of the features (same as unite(features))
            missingFeatures = realFeatures;
            otherContacts.insert(handle);
        }
    }

    Features supported = supportedFeatures();
    QSet<QString> interfaces;
    foreach (const Feature &feature, missingFeatures) {
        mPriv->ensureTracking(feature);

        if (supported.contains(feature)) {
            // Only query interfaces which are reported as supported to not get an error
            interfaces.insert(featureToInterface(feature));
        }
    }

    PendingContacts *contacts =
        new PendingContacts(ContactManagerPtr(this), handles, realFeatures, interfaces.toList(),
                satisfyingContacts, otherContacts);
    return contacts;
}

PendingContacts *ContactManager::contactsForHandles(const ReferencedHandles &handles,
        const Features &features)
{
    return contactsForHandles(handles.toList(), features);
}

PendingContacts *ContactManager::contactsForIdentifiers(const QStringList &identifiers,
        const Features &features)
{
    if (!connection()->isValid()) {
        return new PendingContacts(ContactManagerPtr(this), identifiers, features,
                QLatin1String(TELEPATHY_ERROR_NOT_AVAILABLE),
                QLatin1String("Connection is invalid"));
    } else if (!connection()->isReady(Connection::FeatureCore)) {
        return new PendingContacts(ContactManagerPtr(this), identifiers, features,
                QLatin1String(TELEPATHY_ERROR_NOT_AVAILABLE),
                QLatin1String("Connection::FeatureCore is not ready"));
    }

    Features realFeatures(features);
    realFeatures.unite(connection()->contactFactory()->features());
    PendingContacts *contacts = new PendingContacts(ContactManagerPtr(this), identifiers,
            realFeatures);
    return contacts;
}

PendingContacts *ContactManager::upgradeContacts(const QList<ContactPtr> &contacts,
        const Features &features)
{
    if (!connection()->isValid()) {
        return new PendingContacts(ContactManagerPtr(this), contacts, features,
                QLatin1String(TELEPATHY_ERROR_NOT_AVAILABLE),
                QLatin1String("Connection is invalid"));
    } else if (!connection()->isReady(Connection::FeatureCore)) {
        return new PendingContacts(ContactManagerPtr(this), contacts, features,
                QLatin1String(TELEPATHY_ERROR_NOT_AVAILABLE),
                QLatin1String("Connection::FeatureCore is not ready"));
    }

    return new PendingContacts(ContactManagerPtr(this), contacts, features);
}

ContactPtr ContactManager::lookupContactByHandle(uint handle)
{
    ContactPtr contact;

    if (mPriv->contacts.contains(handle)) {
        contact = ContactPtr(mPriv->contacts.value(handle));
        if (!contact) {
            // Dangling weak pointer, remove it
            mPriv->contacts.remove(handle);
        }
    }

    return contact;
}

void ContactManager::requestContactAvatar(Contact *contact)
{
    QString avatarFileName;
    QString mimeTypeFileName;

    bool success = (contact->isAvatarTokenKnown() &&
        mPriv->buildAvatarFileName(contact->avatarToken(), false,
            avatarFileName, mimeTypeFileName));

    /* Check if the avatar is already in the cache */
    if (success && QFile::exists(avatarFileName)) {
        QFile mimeTypeFile(mimeTypeFileName);
        mimeTypeFile.open(QIODevice::ReadOnly);
        QString mimeType = QString(QLatin1String(mimeTypeFile.readAll()));
        mimeTypeFile.close();

        debug() << "Avatar found in cache for handle" << contact->handle()[0];
        debug() << "Filename:" << avatarFileName;
        debug() << "MimeType:" << mimeType;

        contact->receiveAvatarData(AvatarData(avatarFileName, mimeType));

        return;
    }

    /* Not found in cache, queue this contact. We do this to group contacts
     * for the AvatarRequest call */
    debug() << "Need to request avatar for handle" << contact->handle()[0];
    if (!mPriv->requestAvatarsIdle) {
        QTimer::singleShot(0, this, SLOT(doRequestAvatars()));
        mPriv->requestAvatarsIdle = true;
    }
    mPriv->requestAvatarsQueue.append(contact->handle()[0]);
}

void ContactManager::onAliasesChanged(const AliasPairList &aliases)
{
    debug() << "Got AliasesChanged for" << aliases.size() << "contacts";

    foreach (AliasPair pair, aliases) {
        ContactPtr contact = lookupContactByHandle(pair.handle);

        if (contact) {
            contact->receiveAlias(pair.alias);
        }
    }
}

void ContactManager::doRequestAvatars()
{
    debug() << "Request" << mPriv->requestAvatarsQueue.size() << "avatar(s)";

    Client::ConnectionInterfaceAvatarsInterface *avatarsInterface =
        connection()->interface<Client::ConnectionInterfaceAvatarsInterface>();
    QDBusPendingCallWatcher *watcher = new QDBusPendingCallWatcher(
        avatarsInterface->RequestAvatars(mPriv->requestAvatarsQueue),
        this);
    connect(watcher, SIGNAL(finished(QDBusPendingCallWatcher*)), watcher,
        SLOT(deleteLater()));

    mPriv->requestAvatarsQueue = UIntList();
    mPriv->requestAvatarsIdle = false;
}

void ContactManager::onAvatarUpdated(uint handle, const QString &token)
{
    debug() << "Got AvatarUpdate for contact with handle" << handle;

    ContactPtr contact = lookupContactByHandle(handle);
    if (contact) {
        contact->receiveAvatarToken(token);
    }
}

void ContactManager::onAvatarRetrieved(uint handle, const QString &token,
    const QByteArray &data, const QString &mimeType)
{
    QString avatarFileName;
    QString mimeTypeFileName;

    debug() << "Got AvatarRetrieved for contact with handle" << handle;

    bool success = mPriv->buildAvatarFileName(token, true, avatarFileName,
        mimeTypeFileName);

    if (success) {
        QFile mimeTypeFile(mimeTypeFileName);
        QFile avatarFile(avatarFileName);

        debug() << "Write avatar in cache for handle" << handle;
        debug() << "Filename:" << avatarFileName;
        debug() << "MimeType:" << mimeType;

        mimeTypeFile.open(QIODevice::WriteOnly);
        mimeTypeFile.write(mimeType.toLatin1());
        mimeTypeFile.close();

        avatarFile.open(QIODevice::WriteOnly);
        avatarFile.write(data);
        avatarFile.close();
    }

    ContactPtr contact = lookupContactByHandle(handle);
    if (contact) {
        contact->setAvatarToken(token);
        contact->receiveAvatarData(AvatarData(avatarFileName, mimeType));
    }
}

void ContactManager::onPresencesChanged(const SimpleContactPresences &presences)
{
    debug() << "Got PresencesChanged for" << presences.size() << "contacts";

    foreach (uint handle, presences.keys()) {
        ContactPtr contact = lookupContactByHandle(handle);

        if (contact) {
            contact->receiveSimplePresence(presences[handle]);
        }
    }
}

void ContactManager::onCapabilitiesChanged(const ContactCapabilitiesMap &caps)
{
    debug() << "Got ContactCapabilitiesChanged for" << caps.size() << "contacts";

    foreach (uint handle, caps.keys()) {
        ContactPtr contact = lookupContactByHandle(handle);

        if (contact) {
            contact->receiveCapabilities(caps[handle]);
        }
    }
}

void ContactManager::onLocationUpdated(uint handle, const QVariantMap &location)
{
    debug() << "Got LocationUpdated for contact with handle" << handle;

    ContactPtr contact = lookupContactByHandle(handle);

    if (contact) {
        contact->receiveLocation(location);
    }
}

void ContactManager::onContactInfoChanged(uint handle,
        const Tp::ContactInfoFieldList &info)
{
    debug() << "Got ContactInfoChanged for contact with handle" << handle;

    ContactPtr contact = lookupContactByHandle(handle);

    if (contact) {
        contact->receiveInfo(info);
    }
}

void ContactManager::onContactListNewContactsConstructed(Tp::PendingOperation *op)
{
    if (op->isError()) {
        mPriv->contactListUpdatesQueue.dequeue();
        mPriv->processingContactListChanges = false;
        mPriv->processContactListChanges();
        return;
    }

    Private::ContactListUpdateInfo info = mPriv->contactListUpdatesQueue.dequeue();

    Tp::Contacts added;
    Tp::Contacts removed;

    Tp::Contacts publishRequested;

    ContactSubscriptionMap::const_iterator begin = info.changes.constBegin();
    ContactSubscriptionMap::const_iterator end = info.changes.constEnd();
    for (ContactSubscriptionMap::const_iterator i = begin; i != end; ++i) {
        uint bareHandle = i.key();
        ContactSubscriptions subscriptions = i.value();

        ContactPtr contact = lookupContactByHandle(bareHandle);
        if (!contact) {
            warning() << "Unable to construct contact for handle" << bareHandle;
            continue;
        }

        if (!mPriv->cachedAllKnownContacts.contains(contact)) {
            mPriv->cachedAllKnownContacts.insert(contact);
            added << contact;
        }

        contact->setSubscriptionState((SubscriptionState) subscriptions.subscribe);
<<<<<<< HEAD
=======
        contact->setPublishState((SubscriptionState) subscriptions.publish,
                subscriptions.publishRequest);
>>>>>>> 11527a25
        if (subscriptions.publish == SubscriptionStateAsk) {
            Channel::GroupMemberChangeDetails publishRequestDetails;
            QVariantMap detailsMap;
            detailsMap.insert(QLatin1String("message"), subscriptions.publishRequest);
            publishRequestDetails = Channel::GroupMemberChangeDetails(ContactPtr(), detailsMap);
            // FIXME (API/ABI break) remove both of these signals
            emit presencePublicationRequested(Contacts() << contact, publishRequestDetails);
            emit presencePublicationRequested(Contacts() << contact, subscriptions.publishRequest);

            publishRequested.insert(contact);
        }
    }

    if (!publishRequested.empty()) {
        emit presencePublicationRequested(publishRequested);
    }

    foreach (uint bareHandle, info.removals) {
        ContactPtr contact = lookupContactByHandle(bareHandle);
        if (!contact) {
            warning() << "Unable to find removed contact with handle" << bareHandle;
            continue;
        }

        Q_ASSERT(mPriv->cachedAllKnownContacts.contains(contact));

        contact->setSubscriptionState(SubscriptionStateNo);
        contact->setPublishState(SubscriptionStateNo);
        mPriv->cachedAllKnownContacts.remove(contact);
        removed << contact;
    }

    if (!added.isEmpty() || !removed.isEmpty()) {
        emit allKnownContactsChanged(added, removed, Channel::GroupMemberChangeDetails());
    }

    mPriv->processingContactListChanges = false;
    mPriv->processContactListChanges();
}

void ContactManager::onContactListGroupsChanged(const Tp::UIntList &contacts,
        const QStringList &added, const QStringList &removed)
{
    Q_ASSERT(mPriv->fallbackContactList == false);

    if (!mPriv->contactListGroupPropertiesReceived) {
        return;
    }

    mPriv->contactListGroupsUpdatesQueue.enqueue(Private::ContactListGroupsUpdateInfo(contacts,
                added, removed));
    mPriv->contactListChangesQueue.enqueue(&Private::processContactListGroupsUpdates);
    mPriv->processContactListChanges();
}

void ContactManager::onContactListGroupsCreated(const QStringList &names)
{
    Q_ASSERT(mPriv->fallbackContactList == false);

    if (!mPriv->contactListGroupPropertiesReceived) {
        return;
    }

    mPriv->contactListGroupsCreatedQueue.enqueue(names);
    mPriv->contactListChangesQueue.enqueue(&Private::processContactListGroupsCreated);
    mPriv->processContactListChanges();
}

void ContactManager::onContactListGroupRenamed(const QString &oldName, const QString &newName)
{
    Q_ASSERT(mPriv->fallbackContactList == false);

    if (!mPriv->contactListGroupPropertiesReceived) {
        return;
    }

    mPriv->contactListGroupRenamedQueue.enqueue(
            Private::ContactListGroupRenamedInfo(oldName, newName));
    mPriv->contactListChangesQueue.enqueue(&Private::processContactListGroupRenamed);
    mPriv->processContactListChanges();
}

void ContactManager::onContactListGroupsRemoved(const QStringList &names)
{
    Q_ASSERT(mPriv->fallbackContactList == false);

    if (!mPriv->contactListGroupPropertiesReceived) {
        return;
    }

    mPriv->contactListGroupsRemovedQueue.enqueue(names);
    mPriv->contactListChangesQueue.enqueue(&Private::processContactListGroupsRemoved);
    mPriv->processContactListChanges();
}

void ContactManager::onModifyFinished(Tp::PendingOperation *op)
{
    RosterModifyFinishOp *returned = mPriv->returnedModifyOps.take(op);

    // Finished twice, or we didn't add the returned op at all?
    Q_ASSERT(returned);

    if (op->isError()) {
        returned->setError(op->errorName(), op->errorMessage());
    }

    mPriv->modifyFinishQueue.enqueue(returned);
    mPriv->contactListChangesQueue.enqueue(&Private::processFinishedModify);
    mPriv->processContactListChanges();
}

void ContactManager::onStoredChannelMembersChangedFallback(
        const Contacts &groupMembersAdded,
        const Contacts &groupLocalPendingMembersAdded,
        const Contacts &groupRemotePendingMembersAdded,
        const Contacts &groupMembersRemoved,
        const Channel::GroupMemberChangeDetails &details)
{
    if (!groupLocalPendingMembersAdded.isEmpty()) {
        warning() << "Found local pending contacts on stored list";
    }

    if (!groupRemotePendingMembersAdded.isEmpty()) {
        warning() << "Found remote pending contacts on stored list";
    }

    foreach (ContactPtr contact, groupMembersAdded) {
        debug() << "Contact" << contact->id() << "on stored list";
    }

    foreach (ContactPtr contact, groupMembersRemoved) {
        debug() << "Contact" << contact->id() << "removed from stored list";
    }

    // Perform the needed computation for allKnownContactsChanged
    mPriv->computeKnownContactsChangesFallback(groupMembersAdded,
            groupLocalPendingMembersAdded, groupRemotePendingMembersAdded,
            groupMembersRemoved, details);
}

void ContactManager::onSubscribeChannelMembersChangedFallback(
        const Contacts &groupMembersAdded,
        const Contacts &groupLocalPendingMembersAdded,
        const Contacts &groupRemotePendingMembersAdded,
        const Contacts &groupMembersRemoved,
        const Channel::GroupMemberChangeDetails &details)
{
    if (!groupLocalPendingMembersAdded.isEmpty()) {
        warning() << "Found local pending contacts on subscribe list";
    }

    foreach (ContactPtr contact, groupMembersAdded) {
        debug() << "Contact" << contact->id() << "on subscribe list";
        contact->setSubscriptionState(SubscriptionStateYes);
    }

    foreach (ContactPtr contact, groupRemotePendingMembersAdded) {
        debug() << "Contact" << contact->id() << "added to subscribe list";
        contact->setSubscriptionState(SubscriptionStateAsk);
    }

    foreach (ContactPtr contact, groupMembersRemoved) {
        debug() << "Contact" << contact->id() << "removed from subscribe list";
        contact->setSubscriptionState(SubscriptionStateNo);
    }

    // Perform the needed computation for allKnownContactsChanged
    mPriv->computeKnownContactsChangesFallback(groupMembersAdded,
            groupLocalPendingMembersAdded, groupRemotePendingMembersAdded,
            groupMembersRemoved, details);
}

void ContactManager::onPublishChannelMembersChangedFallback(
        const Contacts &groupMembersAdded,
        const Contacts &groupLocalPendingMembersAdded,
        const Contacts &groupRemotePendingMembersAdded,
        const Contacts &groupMembersRemoved,
        const Channel::GroupMemberChangeDetails &details)
{
    if (!groupRemotePendingMembersAdded.isEmpty()) {
        warning() << "Found remote pending contacts on publish list";
    }

    foreach (ContactPtr contact, groupMembersAdded) {
        debug() << "Contact" << contact->id() << "on publish list";
        contact->setPublishState(SubscriptionStateYes);
    }

    foreach (ContactPtr contact, groupLocalPendingMembersAdded) {
        debug() << "Contact" << contact->id() << "added to publish list";
        contact->setPublishState(SubscriptionStateAsk, details.message());
    }

    foreach (ContactPtr contact, groupMembersRemoved) {
        debug() << "Contact" << contact->id() << "removed from publish list";
        contact->setPublishState(SubscriptionStateNo);
    }

    if (!groupLocalPendingMembersAdded.isEmpty()) {
        emit presencePublicationRequested(groupLocalPendingMembersAdded);
        // FIXME (API/ABI break) remove both of these signals
        emit presencePublicationRequested(groupLocalPendingMembersAdded,
            details);
        emit presencePublicationRequested(groupLocalPendingMembersAdded,
            details.message());
    }

    // Perform the needed computation for allKnownContactsChanged
    mPriv->computeKnownContactsChangesFallback(groupMembersAdded,
            groupLocalPendingMembersAdded, groupRemotePendingMembersAdded,
            groupMembersRemoved, details);
}

void ContactManager::onDenyChannelMembersChanged(
        const Contacts &groupMembersAdded,
        const Contacts &groupLocalPendingMembersAdded,
        const Contacts &groupRemotePendingMembersAdded,
        const Contacts &groupMembersRemoved,
        const Channel::GroupMemberChangeDetails &details)
{
    if (!groupLocalPendingMembersAdded.isEmpty()) {
        warning() << "Found local pending contacts on deny list";
    }

    if (!groupRemotePendingMembersAdded.isEmpty()) {
        warning() << "Found remote pending contacts on deny list";
    }

    foreach (ContactPtr contact, groupMembersAdded) {
        debug() << "Contact" << contact->id() << "added to deny list";
        contact->setBlocked(true);
    }

    foreach (ContactPtr contact, groupMembersRemoved) {
        debug() << "Contact" << contact->id() << "removed from deny list";
        contact->setBlocked(false);
    }
}

void ContactManager::onContactListGroupMembersChangedFallback(
        const Tp::Contacts &groupMembersAdded,
        const Tp::Contacts &groupLocalPendingMembersAdded,
        const Tp::Contacts &groupRemotePendingMembersAdded,
        const Tp::Contacts &groupMembersRemoved,
        const Tp::Channel::GroupMemberChangeDetails &details)
{
    ChannelPtr contactListGroupChannel = ChannelPtr(
            qobject_cast<Channel*>(sender()));
    QString id = contactListGroupChannel->immutableProperties().value(
            QLatin1String(TELEPATHY_INTERFACE_CHANNEL ".TargetID")).toString();

    foreach (const ContactPtr &contact, groupMembersAdded) {
        contact->setAddedToGroup(id);
    }
    foreach (const ContactPtr &contact, groupMembersRemoved) {
        contact->setRemovedFromGroup(id);
    }

    emit groupMembersChanged(id, groupMembersAdded, groupMembersRemoved, details);
}

void ContactManager::onContactListGroupRemovedFallback(Tp::DBusProxy *proxy,
        const QString &errorName, const QString &errorMessage)
{
    Q_UNUSED(errorName);
    Q_UNUSED(errorMessage);

    // Is it correct to assume that if an user-defined contact list
    // gets invalidated it means it was removed? Spec states that if a
    // user-defined contact list gets closed it was removed, and Channel
    // invalidates itself when it gets closed.
    ChannelPtr contactListGroupChannel = ChannelPtr(qobject_cast<Channel*>(proxy));
    QString id = contactListGroupChannel->immutableProperties().value(
            QLatin1String(TELEPATHY_INTERFACE_CHANNEL ".TargetID")).toString();
    mPriv->contactListGroupChannels.remove(id);
    mPriv->removedContactListGroupChannels.append(contactListGroupChannel);
    disconnect(contactListGroupChannel.data(), 0, 0, 0);
    emit groupRemoved(id);
}

ContactPtr ContactManager::ensureContact(const ReferencedHandles &handle,
        const Features &features, const QVariantMap &attributes)
{
    uint bareHandle = handle[0];
    ContactPtr contact = lookupContactByHandle(bareHandle);

    if (!contact) {
        contact = connection()->contactFactory()->construct(this, handle, features, attributes);
        mPriv->contacts.insert(bareHandle, contact.data());
    } else {
        contact->augment(features, attributes);
    }

    return contact;
}

void ContactManager::setUseFallbackContactList(bool value)
{
    mPriv->fallbackContactList = value;
}

void ContactManager::setContactListProperties(const QVariantMap &props)
{
    Q_ASSERT(mPriv->fallbackContactList == false);

    mPriv->canChangeContactList = qdbus_cast<uint>(props[QLatin1String("CanChangeContactList")]);
    mPriv->contactListRequestUsesMessage = qdbus_cast<uint>(props[QLatin1String("RequestUsesMessage")]);
}

void ContactManager::setContactListContacts(const ContactAttributesMap &attrsMap)
{
    Q_ASSERT(mPriv->fallbackContactList == false);

    ContactAttributesMap::const_iterator begin = attrsMap.constBegin();
    ContactAttributesMap::const_iterator end = attrsMap.constEnd();
    for (ContactAttributesMap::const_iterator i = begin; i != end; ++i) {
        uint bareHandle = i.key();
        QVariantMap attrs = i.value();

        ContactPtr contact = ensureContact(ReferencedHandles(connection(),
                    HandleTypeContact, UIntList() << bareHandle),
                Features(), attrs);
        mPriv->cachedAllKnownContacts.insert(contact);
    }

    mPriv->gotContactListInitialContacts = true;
    mPriv->processContactListChanges();
}

void ContactManager::updateContactListContacts(const ContactSubscriptionMap &changes,
        const UIntList &removals)
{
    Q_ASSERT(mPriv->fallbackContactList == false);

    mPriv->contactListUpdatesQueue.enqueue(Private::ContactListUpdateInfo(changes, removals));
    mPriv->contactListChangesQueue.enqueue(&Private::processContactListUpdates);
    mPriv->processContactListChanges();
}

void ContactManager::setContactListGroupsProperties(const QVariantMap &props)
{
    Q_ASSERT(mPriv->fallbackContactList == false);
    Q_ASSERT(mPriv->contactListGroupPropertiesReceived == false);

    mPriv->allKnownGroups = qdbus_cast<QStringList>(props[QLatin1String("Groups")]).toSet();
    mPriv->contactListGroupPropertiesReceived = true;
}

void ContactManager::setContactListChannels(
        const QMap<uint, ContactListChannel> &contactListChannels)
{
    if (!mPriv->fallbackContactList) {
        Q_ASSERT(!contactListChannels.contains(ContactListChannel::TypeSubscribe));
        Q_ASSERT(!contactListChannels.contains(ContactListChannel::TypePublish));
        Q_ASSERT(!contactListChannels.contains(ContactListChannel::TypeStored));
    }

    mPriv->contactListChannels = contactListChannels;

    if (mPriv->contactListChannels.contains(ContactListChannel::TypeSubscribe)) {
        mPriv->subscribeChannel = mPriv->contactListChannels[ContactListChannel::TypeSubscribe].channel;
    }

    if (mPriv->contactListChannels.contains(ContactListChannel::TypePublish)) {
        mPriv->publishChannel = mPriv->contactListChannels[ContactListChannel::TypePublish].channel;
    }

    if (mPriv->contactListChannels.contains(ContactListChannel::TypeStored)) {
        mPriv->storedChannel = mPriv->contactListChannels[ContactListChannel::TypeStored].channel;
    }

    if (mPriv->contactListChannels.contains(ContactListChannel::TypeDeny)) {
        mPriv->denyChannel = mPriv->contactListChannels[ContactListChannel::TypeDeny].channel;
    }

    mPriv->updateContactsBlockState();

    if (mPriv->fallbackContactList) {
        mPriv->updateContactsPresenceStateFallback();
        // Refresh the cache for the current known contacts
        mPriv->cachedAllKnownContacts = allKnownContacts();
    }

    uint type;
    ChannelPtr channel;
    const char *method;
    for (QMap<uint, ContactListChannel>::const_iterator i = contactListChannels.constBegin();
            i != contactListChannels.constEnd(); ++i) {
        type = i.key();
        channel = i.value().channel;
        if (!channel) {
            continue;
        }

        if (type == ContactListChannel::TypeStored) {
            method = SLOT(onStoredChannelMembersChangedFallback(
                        Tp::Contacts,
                        Tp::Contacts,
                        Tp::Contacts,
                        Tp::Contacts,
                        Tp::Channel::GroupMemberChangeDetails));
        }else if (type == ContactListChannel::TypeSubscribe) {
            method = SLOT(onSubscribeChannelMembersChangedFallback(
                        Tp::Contacts,
                        Tp::Contacts,
                        Tp::Contacts,
                        Tp::Contacts,
                        Tp::Channel::GroupMemberChangeDetails));
        } else if (type == ContactListChannel::TypePublish) {
            method = SLOT(onPublishChannelMembersChangedFallback(
                        Tp::Contacts,
                        Tp::Contacts,
                        Tp::Contacts,
                        Tp::Contacts,
                        Tp::Channel::GroupMemberChangeDetails));
        } else if (type == ContactListChannel::TypeDeny) {
            method = SLOT(onDenyChannelMembersChanged(
                        Tp::Contacts,
                        Tp::Contacts,
                        Tp::Contacts,
                        Tp::Contacts,
                        Tp::Channel::GroupMemberChangeDetails));
        } else {
            continue;
        }

        connect(channel.data(),
                SIGNAL(groupMembersChanged(
                        Tp::Contacts,
                        Tp::Contacts,
                        Tp::Contacts,
                        Tp::Contacts,
                        Tp::Channel::GroupMemberChangeDetails)),
                method);
    }
}

void ContactManager::setContactListGroupChannelsFallback(
        const QList<ChannelPtr> &contactListGroupChannels)
{
    Q_ASSERT(mPriv->fallbackContactList == true);

    Q_ASSERT(mPriv->contactListGroupChannels.isEmpty());

    foreach (const ChannelPtr &contactListGroupChannel, contactListGroupChannels) {
        mPriv->addContactListGroupChannelFallback(contactListGroupChannel);
    }
}

void ContactManager::addContactListGroupChannelFallback(
        const ChannelPtr &contactListGroupChannel)
{
    Q_ASSERT(mPriv->fallbackContactList == true);

    QString id = mPriv->addContactListGroupChannelFallback(contactListGroupChannel);
    emit groupAdded(id);
}

void ContactManager::resetContactListChannels()
{
    mPriv->contactListChannels.clear();
    mPriv->subscribeChannel.reset();
    mPriv->publishChannel.reset();
    mPriv->storedChannel.reset();
    mPriv->denyChannel.reset();
    mPriv->contactListGroupChannels.clear();
    mPriv->removedContactListGroupChannels.clear();
}

QString ContactManager::featureToInterface(const Feature &feature)
{
    if (feature == Contact::FeatureAlias) {
        return TP_QT4_IFACE_CONNECTION_INTERFACE_ALIASING;
    } else if (feature == Contact::FeatureAvatarToken) {
        return TP_QT4_IFACE_CONNECTION_INTERFACE_AVATARS;
    } else if (feature == Contact::FeatureAvatarData) {
        return TP_QT4_IFACE_CONNECTION_INTERFACE_AVATARS;
    } else if (feature == Contact::FeatureSimplePresence) {
        return TP_QT4_IFACE_CONNECTION_INTERFACE_SIMPLE_PRESENCE;
    } else if (feature == Contact::FeatureCapabilities) {
        return TP_QT4_IFACE_CONNECTION_INTERFACE_CONTACT_CAPABILITIES;
    } else if (feature == Contact::FeatureLocation) {
        return TP_QT4_IFACE_CONNECTION_INTERFACE_LOCATION;
    } else if (feature == Contact::FeatureInfo) {
        return TP_QT4_IFACE_CONNECTION_INTERFACE_CONTACT_INFO;
    } else if (feature == Contact::FeatureRosterGroups) {
        return TP_QT4_IFACE_CONNECTION_INTERFACE_CONTACT_GROUPS;
    } else {
        warning() << "ContactManager doesn't know which interface corresponds to feature"
            << feature;
        return QString();
    }
}

QString ContactManager::ContactListChannel::identifierForType(Type type)
{
    static QString identifiers[LastType] = {
        QLatin1String("subscribe"),
        QLatin1String("publish"),
        QLatin1String("stored"),
        QLatin1String("deny"),
    };
    return identifiers[type];
}

uint ContactManager::ContactListChannel::typeForIdentifier(const QString &identifier)
{
    static QHash<QString, uint> types;
    if (types.isEmpty()) {
        types.insert(QLatin1String("subscribe"), TypeSubscribe);
        types.insert(QLatin1String("publish"), TypePublish);
        types.insert(QLatin1String("stored"), TypeStored);
        types.insert(QLatin1String("deny"), TypeDeny);
    }
    if (types.contains(identifier)) {
        return types[identifier];
    }
    return (uint) -1;
}

/**
 * \fn void ContactManager::presencePublicationRequested(const Tp::Contacts &contacts,
 *          const QString &message);
 *
 * This signal is emitted whenever some contacts request for presence publication.
 *
 * \param contacts A set of contacts which requested presence publication.
 */

/**
 * \fn void ContactManager::presencePublicationRequested(const Tp::Contacts &contacts,
 *          const QString &message);
 *
 * This signal is emitted whenever some contacts request for presence publication.
 *
 * \param contacts A set of contacts which requested presence publication.
 * \param message An optional message that was sent by the contacts asking to receive the local
 *                user's presence.
 * \deprecated Turned out this didn't make sense at all. There can be multiple contacts, but this
 * signal carries just a single message. Use presencePublicationRequested(const Tp::Contacts &)
 * instead, and extract the messages from the individual Tp::Contact objects instead.
 */

/**
 * \fn void ContactManager::presencePublicationRequested(const Tp::Contacts &contacts,
 *          const Tp::Channel::GroupMemberChangeDetails &details);
 *
 * \deprecated Use presencePublicationRequested(const Tp::Contacts &contact, const QString &message)
 *             instead.
 */

/**
 * \fn void ContactManager::groupMembersChanged(const QString &group,
 *          const Tp::Contacts &groupMembersAdded,
 *          const Tp::Contacts &groupMembersRemoved,
 *          const Tp::Channel::GroupMemberChangeDetails &details);
 *
 * This signal is emitted whenever some contacts got removed or added from
 * a group.
 *
 * \param group The name of the group that changed.
 * \param groupMembersAdded A set of contacts which were added to the group \a group.
 * \param groupMembersRemoved A set of contacts which were removed from the group \a group.
 * \param details The change details.
 */

/**
 * \fn void ContactManager::allKnownContactsChanged(const Tp::Contacts &contactsAdded,
 *          const Tp::Contacts &contactsRemoved,
 *          const Tp::Channel::GroupMemberChangeDetails &details);
 *
 * This signal is emitted whenever some contacts got removed or added from
 * ContactManager's known contact list. It is useful for monitoring which contacts
 * are currently known by ContactManager.
 *
 * \param contactsAdded A set of contacts which were added to the known contact list.
 * \param contactsRemoved A set of contacts which were removed from the known contact list.
 * \param details The change details.
 *
 * \note Please note that, in some protocols, this signal could stream newly added contacts
 *       with both presence subscription and publication state set to No. Be sure to watch
 *       over publication and/or subscription state changes if that is the case.
 */

PendingContactManagerRemoveContactListGroup::PendingContactManagerRemoveContactListGroup(
        const ChannelPtr &channel)
    : PendingOperation(channel)
{
    Contacts contacts = channel->groupContacts();
    if (!contacts.isEmpty()) {
        connect(channel->groupRemoveContacts(contacts.toList()),
                SIGNAL(finished(Tp::PendingOperation*)),
                SLOT(onContactsRemoved(Tp::PendingOperation*)));
    } else {
        connect(channel->requestClose(),
                SIGNAL(finished(Tp::PendingOperation*)),
                SLOT(onChannelClosed(Tp::PendingOperation*)));
    }
}

void PendingContactManagerRemoveContactListGroup::onContactsRemoved(PendingOperation *op)
{
    if (op->isError()) {
        setFinishedWithError(op->errorName(), op->errorMessage());
        return;
    }

    // Let's ignore possible errors and try to remove the group
    ChannelPtr channel = ChannelPtr(qobject_cast<Channel*>((Channel *) object().data()));
    connect(channel->requestClose(),
            SIGNAL(finished(Tp::PendingOperation*)),
            SLOT(onChannelClosed(Tp::PendingOperation*)));
}

void PendingContactManagerRemoveContactListGroup::onChannelClosed(PendingOperation *op)
{
    if (!op->isError()) {
        setFinished();
    } else {
        setFinishedWithError(op->errorName(), op->errorMessage());
    }
}

RosterModifyFinishOp::RosterModifyFinishOp(const ConnectionPtr &conn)
    : PendingOperation(conn)
{
}

void RosterModifyFinishOp::setError(const QString &errorName, const QString &errorMessage)
{
    Q_ASSERT(this->errorName.isEmpty());
    Q_ASSERT(this->errorMessage.isEmpty());

    Q_ASSERT(!errorName.isEmpty());

    this->errorName = errorName;
    this->errorMessage = errorMessage;
}

void RosterModifyFinishOp::finish()
{
    if (errorName.isEmpty()) {
        setFinished();
    } else {
        setFinishedWithError(errorName, errorMessage);
    }
}

void ContactManager::connectNotify(const char *signalName)
{
    if (qstrcmp(signalName, SIGNAL(presencePublicationRequested(Tp::Contacts,Tp::Channel::GroupMemberChangeDetails))) == 0) {
        warning() << "Connecting to deprecated signal presencePublicationRequested(Tp::Contacts,Tp::Channel::GroupMemberChangeDetails)";
    } else if (qstrcmp(signalName, SIGNAL(presencePublicationRequested(Tp::Contacts,QString))) == 0) {
        warning() << "Connecting to deprecated signal presencePublicationRequested(Tp::Contacts,QString)";
    }
}

} // Tp<|MERGE_RESOLUTION|>--- conflicted
+++ resolved
@@ -1889,11 +1889,8 @@
         }
 
         contact->setSubscriptionState((SubscriptionState) subscriptions.subscribe);
-<<<<<<< HEAD
-=======
         contact->setPublishState((SubscriptionState) subscriptions.publish,
                 subscriptions.publishRequest);
->>>>>>> 11527a25
         if (subscriptions.publish == SubscriptionStateAsk) {
             Channel::GroupMemberChangeDetails publishRequestDetails;
             QVariantMap detailsMap;
