--- conflicted
+++ resolved
@@ -56,11 +56,7 @@
     }
 
     ConnectionManager *manager;
-<<<<<<< HEAD
-    QSharedPointer<Connection> connection;
-=======
     ConnectionPtr connection;
->>>>>>> db03e923
     QString serviceName;
     QDBusObjectPath objectPath;
 };
