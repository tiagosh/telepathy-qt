--- conflicted
+++ resolved
@@ -50,15 +50,7 @@
 
     ConnectionManager *manager() const;
 
-<<<<<<< HEAD
-    QSharedPointer<Connection> connection() const;
-=======
     ConnectionPtr connection() const;
-
-    QString serviceName() const;
-
-    QString objectPath() const;
->>>>>>> db03e923
 
     QString serviceName() const;
 
