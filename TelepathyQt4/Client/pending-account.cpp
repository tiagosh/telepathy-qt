--- conflicted
+++ resolved
@@ -55,11 +55,7 @@
     }
 
     AccountManager *manager;
-<<<<<<< HEAD
-    QSharedPointer<Account> account;
-=======
     AccountPtr account;
->>>>>>> db03e923
     QDBusObjectPath objectPath;
 };
 
