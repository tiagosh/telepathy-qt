--- conflicted
+++ resolved
@@ -56,14 +56,11 @@
     void testOutgoingCallNoAnswer();
     void testOutgoingCallTerminate();
     void testIncomingCall();
-<<<<<<< HEAD
     void testHold();
     void testHoldNoUnhold();
     void testHoldInabilityUnhold();
-=======
     void testDTMF();
     void testDTMFNoContinuousTone();
->>>>>>> e2b1a47a
 
     void cleanup();
     void cleanupTestCase();
@@ -817,15 +814,9 @@
     QCOMPARE(mSSCStateReturn, Tp::MediaStreamStateConnected);
 }
 
-<<<<<<< HEAD
 void TestStreamedMediaChan::testHold()
 {
     QVERIFY(connect(mConn->contactManager()->contactsForIdentifiers(QStringList() << "bob"),
-=======
-void TestStreamedMediaChan::testDTMF()
-{
-    QVERIFY(connect(mConn->contactManager()->contactsForIdentifiers(QStringList() << "john"),
->>>>>>> e2b1a47a
                     SIGNAL(finished(Tp::PendingOperation*)),
                     SLOT(expectRequestContactsFinished(Tp::PendingOperation*))));
     QCOMPARE(mLoop->exec(), 0);
@@ -846,7 +837,6 @@
     QCOMPARE(mLoop->exec(), 0);
     QVERIFY(mChan);
 
-<<<<<<< HEAD
     QVERIFY(connect(mChan->becomeReady(StreamedMediaChannel::FeatureLocalHoldState),
                     SIGNAL(finished(Tp::PendingOperation*)),
                     SLOT(expectSuccessfulCall(Tp::PendingOperation*))));
@@ -960,75 +950,6 @@
 void TestStreamedMediaChan::testHoldInabilityUnhold()
 {
     QVERIFY(connect(mConn->contactManager()->contactsForIdentifiers(QStringList() << "bob (inability to unhold)"),
-=======
-    QVERIFY(connect(mChan->becomeReady(StreamedMediaChannel::FeatureStreams),
-                    SIGNAL(finished(Tp::PendingOperation*)),
-                    SLOT(expectSuccessfulCall(Tp::PendingOperation*))));
-    QCOMPARE(mLoop->exec(), 0);
-    QVERIFY(mChan->isReady(StreamedMediaChannel::FeatureStreams));
-
-    // Request audio stream
-    QVERIFY(connect(mChan->requestStreams(otherContact,
-                        QList<Tp::MediaStreamType>() << Tp::MediaStreamTypeAudio),
-                    SIGNAL(finished(Tp::PendingOperation*)),
-                    SLOT(expectRequestStreamsFinished(Tp::PendingOperation*))));
-    QCOMPARE(mLoop->exec(), 0);
-    QCOMPARE(mRequestStreamsReturn.size(), 1);
-    MediaStreamPtr stream = mRequestStreamsReturn.first();
-    QCOMPARE(stream->contact(), otherContact);
-    QCOMPARE(stream->type(), Tp::MediaStreamTypeAudio);
-
-    QCOMPARE(mChan->streams().size(), 1);
-    QVERIFY(mChan->streams().contains(stream));
-
-    // start dtmf
-    QVERIFY(connect(stream->startDTMFTone(DTMFEventDigit0),
-                    SIGNAL(finished(Tp::PendingOperation*)),
-                    SLOT(expectSuccessfulCall(Tp::PendingOperation*))));
-    QCOMPARE(mLoop->exec(), 0);
-
-    // stop dtmf
-    QVERIFY(connect(stream->stopDTMFTone(),
-                    SIGNAL(finished(Tp::PendingOperation*)),
-                    SLOT(expectSuccessfulCall(Tp::PendingOperation*))));
-    QCOMPARE(mLoop->exec(), 0);
-
-    // stop dtmf again (should succeed)
-    QVERIFY(connect(stream->stopDTMFTone(),
-                    SIGNAL(finished(Tp::PendingOperation*)),
-                    SLOT(expectSuccessfulCall(Tp::PendingOperation*))));
-    QCOMPARE(mLoop->exec(), 0);
-
-    // Request video stream
-    QVERIFY(connect(mChan->requestStream(otherContact, Tp::MediaStreamTypeVideo),
-                    SIGNAL(finished(Tp::PendingOperation*)),
-                    SLOT(expectRequestStreamsFinished(Tp::PendingOperation*))));
-    QCOMPARE(mLoop->exec(), 0);
-    QCOMPARE(mRequestStreamsReturn.size(), 1);
-    stream = mRequestStreamsReturn.first();
-    QCOMPARE(stream->contact(), otherContact);
-    QCOMPARE(stream->type(), Tp::MediaStreamTypeVideo);
-
-    QCOMPARE(mChan->streams().size(), 2);
-    QVERIFY(mChan->streams().contains(stream));
-
-    // start dtmf (must fail)
-    QVERIFY(connect(stream->startDTMFTone(DTMFEventDigit0),
-                    SIGNAL(finished(Tp::PendingOperation*)),
-                    SLOT(expectSuccessfulCall(Tp::PendingOperation*))));
-    QCOMPARE(mLoop->exec(), 1);
-
-    // stop dtmf (must fail)
-    QVERIFY(connect(stream->stopDTMFTone(),
-                    SIGNAL(finished(Tp::PendingOperation*)),
-                    SLOT(expectSuccessfulCall(Tp::PendingOperation*))));
-    QCOMPARE(mLoop->exec(), 1);
-}
-
-void TestStreamedMediaChan::testDTMFNoContinuousTone()
-{
-    QVERIFY(connect(mConn->contactManager()->contactsForIdentifiers(QStringList() << "john (no continuous tone)"),
->>>>>>> e2b1a47a
                     SIGNAL(finished(Tp::PendingOperation*)),
                     SLOT(expectRequestContactsFinished(Tp::PendingOperation*))));
     QCOMPARE(mLoop->exec(), 0);
@@ -1049,7 +970,6 @@
     QCOMPARE(mLoop->exec(), 0);
     QVERIFY(mChan);
 
-<<<<<<< HEAD
     QVERIFY(connect(mChan->becomeReady(StreamedMediaChannel::FeatureLocalHoldState),
                     SIGNAL(finished(Tp::PendingOperation*)),
                     SLOT(expectSuccessfulCall(Tp::PendingOperation*))));
@@ -1082,7 +1002,56 @@
 
     // Request unhold (fail - back to hold)
     QVERIFY(connect(mChan->requestHold(false),
-=======
+                    SIGNAL(finished(Tp::PendingOperation*)),
+                    SLOT(expectSuccessfulCall(Tp::PendingOperation*))));
+    QCOMPARE(mLoop->exec(), 0);
+
+    while (mLocalHoldStates.size() != 3) {
+        QCOMPARE(mLoop->exec(), 0);
+    }
+
+    LocalHoldState state = static_cast<LocalHoldState>(mLocalHoldStates.dequeue());
+    LocalHoldStateReason stateReason = static_cast<LocalHoldStateReason>(mLocalHoldStateReasons.dequeue());
+    QCOMPARE(state, LocalHoldStatePendingUnhold);
+    QCOMPARE(stateReason, LocalHoldStateReasonRequested);
+
+    state = static_cast<LocalHoldState>(mLocalHoldStates.dequeue());
+    stateReason = static_cast<LocalHoldStateReason>(mLocalHoldStateReasons.dequeue());
+    QCOMPARE(state, LocalHoldStatePendingHold);
+    QCOMPARE(stateReason, LocalHoldStateReasonRequested);
+
+    state = static_cast<LocalHoldState>(mLocalHoldStates.dequeue());
+    stateReason = static_cast<LocalHoldStateReason>(mLocalHoldStateReasons.dequeue());
+    QCOMPARE(state, LocalHoldStateHeld);
+    QCOMPARE(stateReason, LocalHoldStateReasonRequested);
+
+    QCOMPARE(mChan->localHoldState(), LocalHoldStateHeld);
+    QCOMPARE(mChan->localHoldStateReason(), LocalHoldStateReasonRequested);
+}
+
+void TestStreamedMediaChan::testDTMF()
+{
+    QVERIFY(connect(mConn->contactManager()->contactsForIdentifiers(QStringList() << "john"),
+                    SIGNAL(finished(Tp::PendingOperation*)),
+                    SLOT(expectRequestContactsFinished(Tp::PendingOperation*))));
+    QCOMPARE(mLoop->exec(), 0);
+    QVERIFY(mRequestContactsReturn.size() == 1);
+    ContactPtr otherContact = mRequestContactsReturn.first();
+    QVERIFY(otherContact);
+
+    QVariantMap request;
+    request.insert(QLatin1String(TELEPATHY_INTERFACE_CHANNEL ".ChannelType"),
+                   TELEPATHY_INTERFACE_CHANNEL_TYPE_STREAMED_MEDIA);
+    request.insert(QLatin1String(TELEPATHY_INTERFACE_CHANNEL ".TargetHandleType"),
+                   Tp::HandleTypeContact);
+    request.insert(QLatin1String(TELEPATHY_INTERFACE_CHANNEL ".TargetHandle"),
+                   otherContact->handle()[0]);
+    QVERIFY(connect(mConn->createChannel(request),
+                    SIGNAL(finished(Tp::PendingOperation*)),
+                    SLOT(expectCreateChannelFinished(Tp::PendingOperation*))));
+    QCOMPARE(mLoop->exec(), 0);
+    QVERIFY(mChan);
+
     QVERIFY(connect(mChan->becomeReady(StreamedMediaChannel::FeatureStreams),
                     SIGNAL(finished(Tp::PendingOperation*)),
                     SLOT(expectSuccessfulCall(Tp::PendingOperation*))));
@@ -1105,40 +1074,102 @@
 
     // start dtmf
     QVERIFY(connect(stream->startDTMFTone(DTMFEventDigit0),
->>>>>>> e2b1a47a
-                    SIGNAL(finished(Tp::PendingOperation*)),
-                    SLOT(expectSuccessfulCall(Tp::PendingOperation*))));
-    QCOMPARE(mLoop->exec(), 0);
-
-<<<<<<< HEAD
-    while (mLocalHoldStates.size() != 3) {
-        QCOMPARE(mLoop->exec(), 0);
-    }
-
-    LocalHoldState state = static_cast<LocalHoldState>(mLocalHoldStates.dequeue());
-    LocalHoldStateReason stateReason = static_cast<LocalHoldStateReason>(mLocalHoldStateReasons.dequeue());
-    QCOMPARE(state, LocalHoldStatePendingUnhold);
-    QCOMPARE(stateReason, LocalHoldStateReasonRequested);
-
-    state = static_cast<LocalHoldState>(mLocalHoldStates.dequeue());
-    stateReason = static_cast<LocalHoldStateReason>(mLocalHoldStateReasons.dequeue());
-    QCOMPARE(state, LocalHoldStatePendingHold);
-    QCOMPARE(stateReason, LocalHoldStateReasonRequested);
-
-    state = static_cast<LocalHoldState>(mLocalHoldStates.dequeue());
-    stateReason = static_cast<LocalHoldStateReason>(mLocalHoldStateReasons.dequeue());
-    QCOMPARE(state, LocalHoldStateHeld);
-    QCOMPARE(stateReason, LocalHoldStateReasonRequested);
-
-    QCOMPARE(mChan->localHoldState(), LocalHoldStateHeld);
-    QCOMPARE(mChan->localHoldStateReason(), LocalHoldStateReasonRequested);
-=======
+                    SIGNAL(finished(Tp::PendingOperation*)),
+                    SLOT(expectSuccessfulCall(Tp::PendingOperation*))));
+    QCOMPARE(mLoop->exec(), 0);
+
+    // stop dtmf
+    QVERIFY(connect(stream->stopDTMFTone(),
+                    SIGNAL(finished(Tp::PendingOperation*)),
+                    SLOT(expectSuccessfulCall(Tp::PendingOperation*))));
+    QCOMPARE(mLoop->exec(), 0);
+
+    // stop dtmf again (should succeed)
+    QVERIFY(connect(stream->stopDTMFTone(),
+                    SIGNAL(finished(Tp::PendingOperation*)),
+                    SLOT(expectSuccessfulCall(Tp::PendingOperation*))));
+    QCOMPARE(mLoop->exec(), 0);
+
+    // Request video stream
+    QVERIFY(connect(mChan->requestStream(otherContact, Tp::MediaStreamTypeVideo),
+                    SIGNAL(finished(Tp::PendingOperation*)),
+                    SLOT(expectRequestStreamsFinished(Tp::PendingOperation*))));
+    QCOMPARE(mLoop->exec(), 0);
+    QCOMPARE(mRequestStreamsReturn.size(), 1);
+    stream = mRequestStreamsReturn.first();
+    QCOMPARE(stream->contact(), otherContact);
+    QCOMPARE(stream->type(), Tp::MediaStreamTypeVideo);
+
+    QCOMPARE(mChan->streams().size(), 2);
+    QVERIFY(mChan->streams().contains(stream));
+
+    // start dtmf (must fail)
+    QVERIFY(connect(stream->startDTMFTone(DTMFEventDigit0),
+                    SIGNAL(finished(Tp::PendingOperation*)),
+                    SLOT(expectSuccessfulCall(Tp::PendingOperation*))));
+    QCOMPARE(mLoop->exec(), 1);
+
     // stop dtmf (must fail)
     QVERIFY(connect(stream->stopDTMFTone(),
                     SIGNAL(finished(Tp::PendingOperation*)),
                     SLOT(expectSuccessfulCall(Tp::PendingOperation*))));
     QCOMPARE(mLoop->exec(), 1);
->>>>>>> e2b1a47a
+}
+
+void TestStreamedMediaChan::testDTMFNoContinuousTone()
+{
+    QVERIFY(connect(mConn->contactManager()->contactsForIdentifiers(QStringList() << "john (no continuous tone)"),
+                    SIGNAL(finished(Tp::PendingOperation*)),
+                    SLOT(expectRequestContactsFinished(Tp::PendingOperation*))));
+    QCOMPARE(mLoop->exec(), 0);
+    QVERIFY(mRequestContactsReturn.size() == 1);
+    ContactPtr otherContact = mRequestContactsReturn.first();
+    QVERIFY(otherContact);
+
+    QVariantMap request;
+    request.insert(QLatin1String(TELEPATHY_INTERFACE_CHANNEL ".ChannelType"),
+                   TELEPATHY_INTERFACE_CHANNEL_TYPE_STREAMED_MEDIA);
+    request.insert(QLatin1String(TELEPATHY_INTERFACE_CHANNEL ".TargetHandleType"),
+                   Tp::HandleTypeContact);
+    request.insert(QLatin1String(TELEPATHY_INTERFACE_CHANNEL ".TargetHandle"),
+                   otherContact->handle()[0]);
+    QVERIFY(connect(mConn->createChannel(request),
+                    SIGNAL(finished(Tp::PendingOperation*)),
+                    SLOT(expectCreateChannelFinished(Tp::PendingOperation*))));
+    QCOMPARE(mLoop->exec(), 0);
+    QVERIFY(mChan);
+
+    QVERIFY(connect(mChan->becomeReady(StreamedMediaChannel::FeatureStreams),
+                    SIGNAL(finished(Tp::PendingOperation*)),
+                    SLOT(expectSuccessfulCall(Tp::PendingOperation*))));
+    QCOMPARE(mLoop->exec(), 0);
+    QVERIFY(mChan->isReady(StreamedMediaChannel::FeatureStreams));
+
+    // Request audio stream
+    QVERIFY(connect(mChan->requestStreams(otherContact,
+                        QList<Tp::MediaStreamType>() << Tp::MediaStreamTypeAudio),
+                    SIGNAL(finished(Tp::PendingOperation*)),
+                    SLOT(expectRequestStreamsFinished(Tp::PendingOperation*))));
+    QCOMPARE(mLoop->exec(), 0);
+    QCOMPARE(mRequestStreamsReturn.size(), 1);
+    MediaStreamPtr stream = mRequestStreamsReturn.first();
+    QCOMPARE(stream->contact(), otherContact);
+    QCOMPARE(stream->type(), Tp::MediaStreamTypeAudio);
+
+    QCOMPARE(mChan->streams().size(), 1);
+    QVERIFY(mChan->streams().contains(stream));
+
+    // start dtmf
+    QVERIFY(connect(stream->startDTMFTone(DTMFEventDigit0),
+                    SIGNAL(finished(Tp::PendingOperation*)),
+                    SLOT(expectSuccessfulCall(Tp::PendingOperation*))));
+    QCOMPARE(mLoop->exec(), 0);
+
+    // stop dtmf (must fail)
+    QVERIFY(connect(stream->stopDTMFTone(),
+                    SIGNAL(finished(Tp::PendingOperation*)),
+                    SLOT(expectSuccessfulCall(Tp::PendingOperation*))));
+    QCOMPARE(mLoop->exec(), 1);
 }
 
 void TestStreamedMediaChan::cleanup()
