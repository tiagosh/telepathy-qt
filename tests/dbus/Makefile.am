--- conflicted
+++ resolved
@@ -39,32 +39,24 @@
 # to use the GLib main loop
 TESTS += \
     test-cm-basics \
-<<<<<<< HEAD
+    test-handles \
     test-stateful-proxy
 
 BUILT_SOURCES += \
     _gen/cm-basics.cpp.moc.hpp \
+    _gen/handles.cpp.moc.hpp \
     _gen/stateful-proxy.cpp.moc.hpp
-=======
-    test-handles
-
-BUILT_SOURCES += \
-    _gen/cm-basics.cpp.moc.hpp \
-    _gen/handles.cpp.moc.hpp
->>>>>>> 620af042
 
 MOC_INCLUDES += $(TP_GLIB_CFLAGS)
 
 test_cm_basics_SOURCES = cm-basics.cpp
 test_cm_basics_LDADD = $(LDADD) $(top_builddir)/tests/lib/libtp-glib-tests.la
 
-<<<<<<< HEAD
+test_handles_SOURCES = handles.cpp
+test_handles_LDADD = $(LDADD) $(top_builddir)/tests/lib/libtp-glib-tests.la
+
 test_stateful_proxy_SOURCES = stateful-proxy.cpp
 test_stateful_proxy_LDADD = $(LDADD) $(top_builddir)/tests/lib/libtp-glib-tests.la
-=======
-test_handles_SOURCES = handles.cpp
-test_handles_LDADD = $(LDADD) $(top_builddir)/tests/lib/libtp-glib-tests.la
->>>>>>> 620af042
 endif
 
 LDADD = \
