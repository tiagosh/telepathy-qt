--- conflicted
+++ resolved
@@ -230,41 +230,6 @@
     QVERIFY(mChan->groupContacts().size() > 1);
 
     QString roomName = QString("#room%1").arg(mRoomNumber);
-<<<<<<< HEAD
-    if (mChan->groupRemotePendingContacts().isEmpty()) {
-        QVERIFY(mChan->groupLocalPendingContacts().isEmpty());
-
-        QStringList ids;
-        foreach (const QSharedPointer<Contact> &contact, mChan->groupContacts()) {
-            ids << contact->id();
-        }
-
-        if (mChan->groupContacts().count() == 5) {
-            QCOMPARE(ids, QStringList() <<
-                            QString("me@") + roomName <<
-                            QString("alice@") + roomName <<
-                            QString("bob@") + roomName <<
-                            QString("chris@") + roomName <<
-                            QString("anonymous coward@") + roomName);
-            ret = 0;
-        } else if (mChan->groupContacts().count() == 6) {
-            QCOMPARE(details.message(), QString("Invitation accepted"));
-            QCOMPARE(ids, QStringList() <<
-                            QString("me@") + roomName <<
-                            QString("alice@") + roomName <<
-                            QString("bob@") + roomName <<
-                            QString("chris@") + roomName <<
-                            QString("anonymous coward@") + roomName <<
-                            QString("john@") + roomName);
-            ret = 2;
-        }
-    } else {
-        if (mChan->groupRemotePendingContacts().count() == 1) {
-            QCOMPARE(details.actor(), mChan->groupSelfContact());
-            QCOMPARE(details.message(), QString("I want to add john"));
-            QCOMPARE(mChan->groupRemotePendingContacts().first()->id(),
-                     QString("john@" + roomName));
-=======
     if (groupMembersRemoved.isEmpty()) {
         if (mChan->groupRemotePendingContacts().isEmpty()) {
             QVERIFY(mChan->groupLocalPendingContacts().isEmpty());
@@ -292,9 +257,8 @@
             expectedIds.sort();
             QCOMPARE(ids, expectedIds);
         } else {
-            QCOMPARE(details.actorContact(), mChan->groupSelfContact());
+            QCOMPARE(details.actor(), mChan->groupSelfContact());
             QCOMPARE(details.message(), QString("I want to add them"));
->>>>>>> 4e01639e
             ret = 1;
         }
     } else {
